[build-system]
build-backend = "poetry.core.masonry.api"
requires = ["poetry-core"]

[tool.poetry]
authors = [
    "Apostolos Filippas <apostolos@goemeritus.com>",
    "John Horton <john@goemeritus.com>",
    "Robin Horton <robin@goemeritus.com>",
]
classifiers = [
    "Topic :: Scientific/Engineering :: Artificial Intelligence",
    "Topic :: Software Development :: Libraries :: Application Frameworks",
    "Topic :: Software Development :: Libraries :: Python Modules",
]
description = "Create and analyze LLM-based surveys"
documentation = "https://www.goemeritus.com/getting-started/"
homepage = "https://www.goemeritus.com/"
keywords = ["LLM", "social science", "surveys", "user research"]
license = "MIT"
name = "edsl"
packages = [{include = "edsl"}]
readme = "README.md"
<<<<<<< HEAD
version = "0.1.5"
=======
version = "0.1.6"
>>>>>>> ff576de7

[tool.poetry.dependencies]
python = "^3.9.1"
numpy = "^1.22"
sqlalchemy = "^2.0.23"
python-dotenv = "^1.0.0"
openai = "^1.4.0"
jinja2 = "^3.1.2"
rich = "^13.7.0"
simpleeval = "^0.9.13"
jupyter = "^1.0.0"
pandas = "^2.1.4"
tenacity = "^8.2.3"
python-docx = "^1.1.0"
pillow = ">=9.4.0"
nest-asyncio = "^1.5.9"
aiohttp = "^3.9.1"
markdown2 = {optional = true, version = "^2.4.11"}
seaborn = {optional = true, version = "^0.13.0"}
statsmodels = {optional = true, version = "^0.13.5"}
wordcloud = {optional = true, version = "^1.9.3"}

[tool.poetry.extras]
report = [
    "markdown2",
    "seaborn",
    "statsmodels",
    "wordcloud",
]

[tool.poetry.group.dev.dependencies]
black = {extras = ["jupyter"], version = "^23.12.0"}
coverage = "^7.3.3"
mypy = "^1.7.1"
pre-commit = "^3.6.0"
pytest = "^7.4.3"
pytest-env = "^1.1.3"
pytest-mock = "^3.12.0"
pytest-xdist = "^3.5.0"
toml-sort = "^0.23.1"

[tool.tomlsort]
all = true
in_place = true
spaces_before_inline_comment = 2  # Match Python PEP 8
spaces_indent_inline_array = 4  # Match Python PEP 8
trailing_comma_inline_array = true

[tool.tomlsort.overrides."tool.poetry.dependencies"]
table_keys = false<|MERGE_RESOLUTION|>--- conflicted
+++ resolved
@@ -21,11 +21,7 @@
 name = "edsl"
 packages = [{include = "edsl"}]
 readme = "README.md"
-<<<<<<< HEAD
-version = "0.1.5"
-=======
 version = "0.1.6"
->>>>>>> ff576de7
 
 [tool.poetry.dependencies]
 python = "^3.9.1"
