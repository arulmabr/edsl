--- conflicted
+++ resolved
@@ -1,32 +1,19 @@
 [build-system]
 build-backend = "poetry.core.masonry.api"
-requires = [ "poetry-core", "setuptools<72.0",]
+requires = ["poetry-core", "setuptools<72.0"]
 
 [tool.poetry]
-authors = [ "Apostolos Filippas <apostolos@expectedparrot.com>", "John Horton <john@expectedparrot.com>", "Robin Horton <robin@expectedparrot.com>",]
-classifiers = [ "Topic :: Scientific/Engineering :: Artificial Intelligence", "Topic :: Software Development :: Libraries :: Application Frameworks", "Topic :: Software Development :: Libraries :: Python Modules",]
+authors = ["Apostolos Filippas <apostolos@expectedparrot.com>", "John Horton <john@expectedparrot.com>", "Robin Horton <robin@expectedparrot.com>"]
+classifiers = ["Topic :: Scientific/Engineering :: Artificial Intelligence", "Topic :: Software Development :: Libraries :: Application Frameworks", "Topic :: Software Development :: Libraries :: Python Modules"]
 description = "Create and analyze LLM-based surveys"
 documentation = "https://docs.expectedparrot.com"
 homepage = "https://www.expectedparrot.com/"
-include = [ "edsl/questions/templates/**/*",]
-keywords = [ "LLM", "social science", "surveys", "user research",]
+include = ["edsl/questions/templates/**/*"]
+keywords = ["LLM", "social science", "surveys", "user research"]
 license = "MIT"
 name = "edsl"
 readme = "README.md"
-<<<<<<< HEAD
 version = "0.1.37"
-=======
-version = "0.1.37.dev6"
-[[tool.poetry.packages]]
-include = "edsl"
-
-[tool.tomlsort]
-all = true
-in_place = true
-spaces_before_inline_comment = 2
-spaces_indent_inline_array = 4
-trailing_comma_inline_array = true
->>>>>>> 5d904bb0
 
 [tool.poetry.dependencies]
 python = ">=3.9.1,<3.13"
@@ -62,11 +49,8 @@
 google-generativeai = "^0.8.2"
 
 [tool.poetry.dependencies.black]
-extras = [ "jupyter",]
+extras = ["jupyter"]
 version = "^24.4.2"
-
-[tool.tomlsort.overrides."tool.poetry.dependencies"]
-table_keys = false
 
 [tool.poetry.group.dev.dependencies]
 coverage = "^7.3.3"
@@ -92,4 +76,7 @@
 sphinx-rtd-theme = "^2.0.0"
 toml = "^0.10.2"
 toml-sort = "^0.23.1"
-uvicorn = "^0.30.6"+uvicorn = "^0.30.6"
+
+[tool.tomlsort.overrides."tool.poetry.dependencies"]
+table_keys = false