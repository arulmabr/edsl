--- conflicted
+++ resolved
@@ -39,12 +39,9 @@
 restrictedpython = "^7.1"
 pyreadstat = "^1.2.7"
 groq = "^0.9.0"
-<<<<<<< HEAD
 boto3 = "^1.34.161"
 azure-ai-inference = "^1.0.0b3"
-=======
 openpyxl = "^3.1.5"
->>>>>>> e668ca2a
 
 [tool.poetry.dependencies.black]
 extras = ["jupyter"]
