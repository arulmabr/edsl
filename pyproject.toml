[build-system]
build-backend = "poetry.core.masonry.api"
requires = ["poetry-core"]

[tool.poetry]
authors = ["Apostolos Filippas <apostolos@expectedparrot.com>", "John Horton <john@expectedparrot.com>", "Robin Horton <robin@expectedparrot.com>"]
classifiers = ["Topic :: Scientific/Engineering :: Artificial Intelligence", "Topic :: Software Development :: Libraries :: Application Frameworks", "Topic :: Software Development :: Libraries :: Python Modules"]
description = "Create and analyze LLM-based surveys"
documentation = "https://docs.expectedparrot.com"
homepage = "https://www.expectedparrot.com/"
keywords = ["LLM", "social science", "surveys", "user research"]
license = "MIT"
name = "edsl"
readme = "README.md"
<<<<<<< HEAD
version = "0.1.29.dev4"
=======
version = "0.1.29.dev1"
>>>>>>> 64d20954

[tool.poetry.dependencies]
python = ">=3.9.1,<3.13"
numpy = "^1.22"
sqlalchemy = "^2.0.23"
python-dotenv = "^1.0.0"
openai = "^1.4.0"
jinja2 = "^3.1.2"
rich = "^13.7.0"
simpleeval = "^0.9.13"
jupyter = "^1.0.0"
pandas = "^2.1.4"
tenacity = "^8.2.3"
python-docx = "^1.1.0"
nest-asyncio = "^1.5.9"
aiohttp = "^3.9.1"
markdown2 = "^2.4.11"
pydot = "^2.0.0"
anthropic = "^0.23.1"
pygments = "^2.17.2"
matplotlib = "^3.8.4"
pymupdf = "^1.24.4"
restrictedpython = "^7.1"
pyreadstat = "^1.2.7"

[tool.poetry.dependencies.black]
extras = ["jupyter"]
version = "^24.4.2"

[tool.poetry.group.dev.dependencies]
coverage = "^7.3.3"
mypy = "^1.7.1"
myst-parser = "^3.0.1"
nbformat = "^5.9.2"
nbsphinx = "^0.9.3"
pre-commit = "^3.6.0"
pydocstyle = "^6.3.0"
pylint = "^3.1.0"
pytest = "^7.4.3"
pytest-asyncio = "^0.23.5"
pytest-env = "^1.1.3"
pytest-html = "^4.1.1"
pytest-mock = "^3.12.0"
pytest-profiling = "^1.7.0"
pytest-xdist = "^3.5.0"
sphinx = "^7.2.6"
sphinx-copybutton = "^0.5.2"
sphinx-fontawesome = "^0.0.6"
sphinx-rtd-theme = "^2.0.0"
toml = "^0.10.2"
toml-sort = "^0.23.1"

[[tool.poetry.packages]]
include = "edsl"

[tool.poetry.scripts]
postinstall = "scripts.postinstall:main"

[tool.tomlsort]
all = true
in_place = true
spaces_before_inline_comment = 2
spaces_indent_inline_array = 4
trailing_comma_inline_array = true

[tool.tomlsort.overrides."tool.poetry.dependencies"]
table_keys = false<|MERGE_RESOLUTION|>--- conflicted
+++ resolved
@@ -12,11 +12,7 @@
 license = "MIT"
 name = "edsl"
 readme = "README.md"
-<<<<<<< HEAD
 version = "0.1.29.dev4"
-=======
-version = "0.1.29.dev1"
->>>>>>> 64d20954
 
 [tool.poetry.dependencies]
 python = ">=3.9.1,<3.13"
@@ -72,9 +68,6 @@
 [[tool.poetry.packages]]
 include = "edsl"
 
-[tool.poetry.scripts]
-postinstall = "scripts.postinstall:main"
-
 [tool.tomlsort]
 all = true
 in_place = true
