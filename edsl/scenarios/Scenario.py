"""A Scenario is a dictionary with a key/value to parameterize a question."""

import copy
from collections import UserDict
from typing import Union, List, Optional, Generator
import base64
import hashlib
import json

from rich.table import Table

from edsl.Base import Base
from edsl.scenarios.ScenarioImageMixin import ScenarioImageMixin
from edsl.scenarios.ScenarioHtmlMixin import ScenarioHtmlMixin

from edsl.utilities.decorators import (
    add_edsl_version,
    remove_edsl_version,
)


class Scenario(Base, UserDict, ScenarioImageMixin, ScenarioHtmlMixin):
    """A Scenario is a dictionary of keys/values. 
     
      They can be used parameterize edsl questions."""

    def __init__(self, data: Union[dict, None] = None, name: str = None):
        """Initialize a new Scenario.

        :param data: A dictionary of keys/values for parameterizing questions.
        """
        if data is None:
            data = {}
        self.data = data
        self.name = name

    def replicate(self, n: int) -> "ScenarioList":
        """Replicate a scenario n times to return a ScenarioList.

        :param n: The number of times to replicate the scenario.

        Example:

        >>> s = Scenario({"food": "wood chips"})
        >>> s.replicate(2)
        ScenarioList([Scenario({'food': 'wood chips'}), Scenario({'food': 'wood chips'})])
        """
        from edsl.scenarios.ScenarioList import ScenarioList

        return ScenarioList([copy.deepcopy(self) for _ in range(n)])

    @property
    def has_image(self) -> bool:
        """Return whether the scenario has an image."""
        if not hasattr(self, "_has_image"):
            self._has_image = False
        return self._has_image

    @has_image.setter
    def has_image(self, value):
        self._has_image = value

    def __add__(self, other_scenario: "Scenario") -> "Scenario":
        """Combine two scenarios by taking the union of their keys

        If the other scenario is None, then just return self.

        :param other_scenario: The other scenario to combine with.

        Example:

        >>> s1 = Scenario({"price": 100, "quantity": 2})
        >>> s2 = Scenario({"color": "red"})
        >>> s1 + s2
        Scenario({'price': 100, 'quantity': 2, 'color': 'red'})
        >>> (s1 + s2).__class__.__name__
        'Scenario'
        """
        if other_scenario is None:
            return self
        else:
            data1 = copy.deepcopy(self.data)
            data2 = copy.deepcopy(other_scenario.data)
            s = Scenario(data1 | data2)
            if self.has_image or other_scenario.has_image:
                s._has_image = True
            return s

    def rename(self, replacement_dict: dict) -> "Scenario":
        """Rename the keys of a scenario.

        :param replacement_dict: A dictionary of old keys to new keys.

        Example:

        >>> s = Scenario({"food": "wood chips"})
        >>> s.rename({"food": "food_preference"})
        Scenario({'food_preference': 'wood chips'})
        """
        new_scenario = Scenario()
        for key, value in self.items():
            if key in replacement_dict:
                new_scenario[replacement_dict[key]] = value
            else:
                new_scenario[key] = value
        return new_scenario

    def _to_dict(self) -> dict:
        """Convert a scenario to a dictionary.

        Example:

        >>> s = Scenario({"food": "wood chips"})
        >>> s.to_dict()
        {'food': 'wood chips', 'edsl_version': '...', 'edsl_class_name': 'Scenario'}
        """
        return self.data.copy()

    @add_edsl_version
    def to_dict(self) -> dict:
        """Convert a scenario to a dictionary.

        Example:

        >>> s = Scenario({"food": "wood chips"})
        >>> s.to_dict()
        {'food': 'wood chips', 'edsl_version': '...', 'edsl_class_name': 'Scenario'}
        """
        return self._to_dict()

    def __hash__(self) -> int:
<<<<<<< HEAD
        #return int(hashlib.md5(json.dumps(self._to_dict(), sort_keys = True).encode()).hexdigest(), 16)
        """
        Return a hash of the scenario.

        Example:

        >>> s = Scenario({"food": "wood chips"})
        >>> hash(s)
        1153210385458344214
        """
        from edsl.utilities.utilities import dict_hash
        return dict_hash(self._to_dict())
=======
        return int(
            hashlib.md5(
                json.dumps(self._to_dict(), sort_keys=True).encode()
            ).hexdigest(),
            16,
        )
>>>>>>> 6cb64f5d

    def print(self):
        from rich import print_json
        import json

        print_json(json.dumps(self.to_dict()))

    def __repr__(self):
        return "Scenario(" + repr(self.data) + ")"

    def _repr_html_(self):
        from edsl.utilities.utilities import data_to_html

        return data_to_html(self.to_dict())

    def select(self, list_of_keys: List[str]) -> "Scenario":
        """Select a subset of keys from a scenario.

        :param list_of_keys: The keys to select.

        Example:

        >>> s = Scenario({"food": "wood chips", "drink": "water"})
        >>> s.select(["food"])
        Scenario({'food': 'wood chips'})
        """
        new_scenario = Scenario()
        for key in list_of_keys:
            new_scenario[key] = self[key]
        return new_scenario

    def drop(self, list_of_keys: List[str]) -> "Scenario":
        """Drop a subset of keys from a scenario.

        :param list_of_keys: The keys to drop.

        Example:

        >>> s = Scenario({"food": "wood chips", "drink": "water"})
        >>> s.drop(["food"])
        Scenario({'drink': 'water'})
        """
        new_scenario = Scenario()
        for key in self.keys():
            if key not in list_of_keys:
                new_scenario[key] = self[key]
        return new_scenario

    @classmethod
    def from_image(cls, image_path: str) -> str:
        """Creates a scenario with a base64 encoding of an image.

        Example:

        >>> s = Scenario.from_image(Scenario.example_image())
        >>> s
        Scenario({'file_path': '...', 'encoded_image': '...'})
        """
        with open(image_path, "rb") as image_file:
            s = cls(
                {
                    "file_path": image_path,
                    "encoded_image": base64.b64encode(image_file.read()).decode(
                        "utf-8"
                    ),
                }
            )
            s.has_image = True
            return s

    @classmethod
    def from_docx(cls, docx_path: str) -> "Scenario":
        """Creates a scenario from the text of a docx file.

        :param docx_path: The path to the docx file.

        Example:

        >>> from docx import Document
        >>> doc = Document()
        >>> _ = doc.add_heading("EDSL Survey")
        >>> _ = doc.add_paragraph("This is a test.")
        >>> doc.save("test.docx")
        >>> s = Scenario.from_docx("test.docx")
        >>> s
        Scenario({'file_path': 'test.docx', 'text': 'EDSL Survey\\nThis is a test.'})
        >>> import os; os.remove("test.docx")
        """
        from docx import Document

        doc = Document(docx_path)

        # Extract all text
        full_text = []
        for para in doc.paragraphs:
            full_text.append(para.text)

        # Join the text from all paragraphs
        text = "\n".join(full_text)
        return Scenario({"file_path": docx_path, "text": text})

    @staticmethod
    def _line_chunks(text, num_lines: int) -> Generator[str, None, None]:
        """Split a text into chunks of a given size.

        :param text: The text to split.
        :param num_lines: The number of lines in each chunk.

        Example:

        >>> list(Scenario._line_chunks("This is a test.\\nThis is a test. This is a test.", 1))
        ['This is a test.', 'This is a test. This is a test.']
        """
        lines = text.split("\n")
        for i in range(0, len(lines), num_lines):
            chunk = "\n".join(lines[i : i + num_lines])
            yield chunk

    @staticmethod
    def _word_chunks(text, num_words: int) -> Generator[str, None, None]:
        """Split a text into chunks of a given size.

        :param text: The text to split.
        :param num_words: The number of words in each chunk.

        Example:

        >>> list(Scenario._word_chunks("This is a test.", 2))
        ['This is', 'a test.']
        """
        words = text.split()
        for i in range(0, len(words), num_words):
            chunk = " ".join(words[i : i + num_words])
            yield chunk

    def chunk(
        self,
        field,
        num_words: Optional[int] = None,
        num_lines: Optional[int] = None,
        include_original=False,
        hash_original=False,
    ) -> "ScenarioList":
        """Split a field into chunks of a given size.

        :param field: The field to split.
        :param num_words: The number of words in each chunk.
        :param num_lines: The number of lines in each chunk.
        :param include_original: Whether to include the original field in the new scenarios.
        :param hash_original: Whether to hash the original field in the new scenarios.

        If you specify `include_original=True`, the original field will be included in the new scenarios with an "_original" suffix.

        Either `num_words` or `num_lines` must be specified, but not both.

        The `hash_original` parameter is useful if you do not want to store the original text, but still want a unique identifier for it.

        Example:

        >>> s = Scenario({"text": "This is a test.\\nThis is a test.\\n\\nThis is a test."})
        >>> s.chunk("text", num_lines = 1)
        ScenarioList([Scenario({'text': 'This is a test.', 'text_chunk': 0}), Scenario({'text': 'This is a test.', 'text_chunk': 1}), Scenario({'text': '', 'text_chunk': 2}), Scenario({'text': 'This is a test.', 'text_chunk': 3})])

        >>> s.chunk("text", num_words = 2)
        ScenarioList([Scenario({'text': 'This is', 'text_chunk': 0}), Scenario({'text': 'a test.', 'text_chunk': 1}), Scenario({'text': 'This is', 'text_chunk': 2}), Scenario({'text': 'a test.', 'text_chunk': 3}), Scenario({'text': 'This is', 'text_chunk': 4}), Scenario({'text': 'a test.', 'text_chunk': 5})])

        >>> s = Scenario({"text": "Hello World"})
        >>> s.chunk("text", num_words = 1, include_original = True)
        ScenarioList([Scenario({'text': 'Hello', 'text_chunk': 0, 'text_original': 'Hello World'}), Scenario({'text': 'World', 'text_chunk': 1, 'text_original': 'Hello World'})])

        >>> s = Scenario({"text": "Hello World"})
        >>> s.chunk("text", num_words = 1, include_original = True, hash_original = True)
        ScenarioList([Scenario({'text': 'Hello', 'text_chunk': 0, 'text_original': 'b10a8db164e0754105b7a99be72e3fe5'}), Scenario({'text': 'World', 'text_chunk': 1, 'text_original': 'b10a8db164e0754105b7a99be72e3fe5'})])

        >>> s.chunk("text")
        Traceback (most recent call last):
        ...
        ValueError: You must specify either num_words or num_lines.

        >>> s.chunk("text", num_words = 1, num_lines = 1)
        Traceback (most recent call last):
        ...
        ValueError: You must specify either num_words or num_lines, but not both.
        """
        from edsl.scenarios.ScenarioList import ScenarioList

        if num_words is not None:
            chunks = list(self._word_chunks(self[field], num_words))

        if num_lines is not None:
            chunks = list(self._line_chunks(self[field], num_lines))

        if num_words is None and num_lines is None:
            raise ValueError("You must specify either num_words or num_lines.")

        if num_words is not None and num_lines is not None:
            raise ValueError(
                "You must specify either num_words or num_lines, but not both."
            )

        scenarios = []
        for i, chunk in enumerate(chunks):
            new_scenario = copy.deepcopy(self)
            new_scenario[field] = chunk
            new_scenario[field + "_chunk"] = i
            if include_original:
                if hash_original:
                    new_scenario[field + "_original"] = hashlib.md5(
                        self[field].encode()
                    ).hexdigest()
                else:
                    new_scenario[field + "_original"] = self[field]
            scenarios.append(new_scenario)
        return ScenarioList(scenarios)

    @classmethod
    @remove_edsl_version
    def from_dict(cls, d: dict) -> "Scenario":
        """Convert a dictionary to a scenario.

        Example:

        >>> Scenario.from_dict({"food": "wood chips"})
        Scenario({'food': 'wood chips'})
        """
        return cls(d)

    def _table(self) -> tuple[dict, list]:
        """Prepare generic table data."""
        table_data = []
        for attr_name, attr_value in self.__dict__.items():
            table_data.append({"Attribute": attr_name, "Value": repr(attr_value)})
        column_names = ["Attribute", "Value"]
        return table_data, column_names

    def rich_print(self) -> "Table":
        """Display an object as a rich table."""
        table_data, column_names = self._table()
        table = Table(title=f"{self.__class__.__name__} Attributes")
        for column in column_names:
            table.add_column(column, style="bold")

        for row in table_data:
            row_data = [row[column] for column in column_names]
            table.add_row(*row_data)

        return table

    @classmethod
    def example(cls) -> "Scenario":
        """Return an example scenario.

        Example:

        >>> Scenario.example()
        Scenario({'persona': 'A reseacher studying whether LLMs can be used to generate surveys.'})
        """
        return cls(
            {
                "persona": "A reseacher studying whether LLMs can be used to generate surveys."
            }
        )

    def code(self) -> List[str]:
        """Return the code for the scenario."""
        lines = []
        lines.append("from edsl.scenario import Scenario")
        lines.append(f"s = Scenario({self.data})")
        # return f"Scenario({self.data})"
        return lines


if __name__ == "__main__":
    import doctest

    doctest.testmod(optionflags=doctest.ELLIPSIS)<|MERGE_RESOLUTION|>--- conflicted
+++ resolved
@@ -129,8 +129,6 @@
         return self._to_dict()
 
     def __hash__(self) -> int:
-<<<<<<< HEAD
-        #return int(hashlib.md5(json.dumps(self._to_dict(), sort_keys = True).encode()).hexdigest(), 16)
         """
         Return a hash of the scenario.
 
@@ -142,14 +140,6 @@
         """
         from edsl.utilities.utilities import dict_hash
         return dict_hash(self._to_dict())
-=======
-        return int(
-            hashlib.md5(
-                json.dumps(self._to_dict(), sort_keys=True).encode()
-            ).hexdigest(),
-            16,
-        )
->>>>>>> 6cb64f5d
 
     def print(self):
         from rich import print_json
