import asyncio
import enum
from typing import Callable
from collections import UserDict, UserList

from edsl.jobs.buckets import ModelBuckets
from edsl.jobs.token_tracking import TokenUsage
from edsl.questions import Question

from edsl.exceptions import InterviewErrorPriorTaskCanceled

class TaskStatus(enum.Enum):
    "These are the possible statuses for a task."
    NOT_STARTED = enum.auto()
    WAITING_ON_DEPENDENCIES = enum.auto()
    CANCELLED = enum.auto()
    PARENT_FAILED = enum.auto()
    DEPENDENCIES_COMPLETE = enum.auto()
    WAITING_FOR_REQUEST_CAPCITY = enum.auto()
    REQUEST_CAPACITY_ACQUIRED = enum.auto()
    WAITING_FOR_TOKEN_CAPCITY = enum.auto()
    TOKEN_CAPACITY_ACQUIRED = enum.auto()
    API_CALL_IN_PROGRESS = enum.auto()
    API_CALL_COMPLETE = enum.auto()
        
class InterviewStatusDictionary(UserDict):
    def __init__(self, data = None):
        if data:
            assert all([task_status in data for task_status in TaskStatus])
            super().__init__(data)
        else:
            d = {}
            for task_status in TaskStatus:
                d[task_status] = 0
            d['number_from_cache'] = 0
            super().__init__(d) 

    def __add__(self, other: 'InterviewStatusDictionary') -> 'InterviewStatusDictionary':
        if not isinstance(other, InterviewStatusDictionary):
            raise ValueError(f"Can't add {type(other)} to InterviewStatusDictionary")
        new_dict = {}
        for key in self.keys():
            new_dict[key] = self[key] + other[key]
        return InterviewStatusDictionary(new_dict)
<<<<<<< HEAD

import logging

# Configure logging
#logging.basicConfig(level=logging.INFO)

class TaskStatusDescriptor:
    def __init__(self):
        self._task_status = None
=======
    
    def __repr__(self):
        return f"InterviewStatusDictionary({self.data})"
>>>>>>> 40d15e5e

    def __get__(self, instance, owner):
        return self._task_status

    def __set__(self, instance, value):
        if not isinstance(value, TaskStatus):
            raise ValueError("Value must be an instance of TaskStatus enum")
        #logging.info(f"TaskStatus changed for {instance} from {self._task_status} to {value}")
        self._task_status = value

    def __delete__(self, instance):
        self._task_status = None

class QuestionTaskCreator(UserList):
    """Class to create and manage question tasks with dependencies.
    It is a UserList with all the tasks that must be completed before the focal task can be run.
    When called, it returns an asyncio.Task that depends on the tasks that must be completed before it can be run.
    """
    task_status = TaskStatusDescriptor()

    def __init__(self, *, question: Question, answer_question_func: Callable, model_buckets: ModelBuckets, token_estimator: Callable = None):
        super().__init__([])
        self.answer_question_func = answer_question_func
        self.question = question

        self.model_buckets = model_buckets
        self.requests_bucket = self.model_buckets.requests_bucket
        self.tokens_bucket = self.model_buckets.tokens_bucket
        self.token_estimator = token_estimator
        
        self.from_cache = False

        self.cached_token_usage = TokenUsage(from_cache = True)
        self.new_token_usage = TokenUsage(from_cache = False)

        self.task_status = TaskStatus.NOT_STARTED

    def add_dependency(self, task) -> None:
        """Adds a task dependency to the list of dependencies."""
        self.append(task)
    
    def __repr__(self): 
        return f"QuestionTaskCreator for {self.question.question_name}"

    def generate_task(self, debug) -> asyncio.Task:
        """Creates a task that depends on the passed-in dependencies."""
        task = asyncio.create_task(self._run_task_async(debug))
        task.edsl_name = self.question.question_name
        task.depends_on = [x.edsl_name for x in self] 
        return task
    
    def estimated_tokens(self) -> int:
        """Estimates the number of tokens that will be required to run the focal task."""
        token_estimate = self.token_estimator(self.question)
        return token_estimate
    
    def token_usage(self) -> dict:
        """Returns the token usage for the task."""
        return {'cached_tokens': self.cached_token_usage, 'new_tokens': self.new_token_usage}

    async def _run_focal_task(self, debug) -> 'Answers':
        """Runs the focal task i.e., the question that we are interested in answering.
        It is only called after all the dependency tasks are completed. 
        """

        requested_tokens = self.estimated_tokens()
        if (estimated_wait_time := self.tokens_bucket.wait_time(requested_tokens)) > 0:
            self.task_status = TaskStatus.WAITING_FOR_TOKEN_CAPCITY

        await self.tokens_bucket.get_tokens(requested_tokens)
        self.task_status = TaskStatus.TOKEN_CAPACITY_ACQUIRED

        if (estimated_wait_time := self.requests_bucket.wait_time(1)) > 0:
            self.waiting = True
            self.task_status = TaskStatus.WAITING_FOR_REQUEST_CAPCITY

        await self.requests_bucket.get_tokens(1)
        self.task_status = TaskStatus.REQUEST_CAPACITY_ACQUIRED

        self.task_status = TaskStatus.API_CALL_IN_PROGRESS
        results = await self.answer_question_func(self.question, debug)
        self.task_status = TaskStatus.API_CALL_COMPLETE

        if 'cached_response' in results:
            if results['cached_response']:
                self.tokens_bucket.add_tokens(requested_tokens)
                self.requests_bucket.add_tokens(1)
                self.from_cache = True
                
        tracker = self.cached_token_usage if self.from_cache else self.new_token_usage

        # TODO: This is hacky. The 'func' call should return an object that definitely has a 'usage' key.

        usage = results.get('usage', {'prompt_tokens': 0, 'completion_tokens': 0})
        prompt_tokens = usage.get("prompt_tokens", 0)
        completion_tokens = usage.get("completion_tokens", 0)
        tracker.add_tokens(prompt_tokens = prompt_tokens, completion_tokens = completion_tokens)

        return results

    async def _run_task_async(self, debug) -> None:
        """Runs the task asynchronously, awaiting the tasks that must be completed before this one can be run."""
        #logger.info(f"Running task for {self.question.question_name}")
        try:
            # This is waiting for the tasks that must be completed before this one can be run.
            # This does *not* use the return_exceptions = True flag, so if any of the tasks fail,
            # it throws the exception immediately, which is what we want.
            self.task_status = TaskStatus.WAITING_ON_DEPENDENCIES
            await asyncio.gather(*self)
        except asyncio.CancelledError:
            self.status = TaskStatus.CANCELLED
            #logger.info(f"Task for {self.question.question_name} was cancelled, most likely because it was skipped.")
            raise
        except Exception as e:
            self.task_status = TaskStatus.PARENT_FAILED
            #logger.error(f"Required tasks for {self.question.question_name} failed: {e}")
            # turns the parent exception into a custom exception
            # So the task gets canceled but this InterviewErrorPriorTaskCanceled exception
            # So we never get the question details we need.
            raise InterviewErrorPriorTaskCanceled(
                f"Required tasks failed for {self.question.question_name}"
            ) from e
        else:
            #logger.info(f"Tasks for {self.question.question_name} completed")
            # This is the actual task that we want to run.
            self.task_status = TaskStatus.DEPENDENCIES_COMPLETE
            return await self._run_focal_task(debug)


class TasksList(UserList):

    def status(self, debug=False):
        if debug:
            for task in self:
                print(f"Task {task.edsl_name}")
                print(f"\t DEPENDS ON: {task.depends_on}")
                print(f"\t DONE: {task.done()}")
                print(f"\t CANCELLED: {task.cancelled()}")
                if not task.cancelled():
                    if task.done():
                        print(f"\t RESULT: {task.result()}")
                    else:
                        print(f"\t RESULT: None - Not done yet")  

            print("---------------------")<|MERGE_RESOLUTION|>--- conflicted
+++ resolved
@@ -42,9 +42,9 @@
         for key in self.keys():
             new_dict[key] = self[key] + other[key]
         return InterviewStatusDictionary(new_dict)
-<<<<<<< HEAD
-
-import logging
+    
+    def __repr__(self):
+        return f"InterviewStatusDictionary({self.data})"
 
 # Configure logging
 #logging.basicConfig(level=logging.INFO)
@@ -52,11 +52,6 @@
 class TaskStatusDescriptor:
     def __init__(self):
         self._task_status = None
-=======
-    
-    def __repr__(self):
-        return f"InterviewStatusDictionary({self.data})"
->>>>>>> 40d15e5e
 
     def __get__(self, instance, owner):
         return self._task_status
