<<<<<<< HEAD
from __future__ import annotations
from collections import defaultdict
from typing import List, Dict, Type
=======
"""Mixin for JobsRunner to generate status table."""
from typing import List
>>>>>>> 4c545896
import asyncio

from rich.table import Table
from rich.text import Text
from rich.box import SIMPLE


from edsl.jobs.token_tracking import TokenPricing, InterviewTokenUsage
from edsl.jobs.task_management import InterviewStatusDictionary


# TODO: Move this to a more appropriate location
pricing = {
    "gpt-3.5-turbo": TokenPricing(
        model_name="gpt-3.5-turbo",
        prompt_token_price_per_k=0.0005,
        completion_token_price_per_k=0.0015,
    ),
    "gpt-4-1106-preview": TokenPricing(
        model_name="gpt-4",
        prompt_token_price_per_k=0.01,
        completion_token_price_per_k=0.03,
    ),
    "test": TokenPricing(
        model_name="test",
        prompt_token_price_per_k=0.0,
        completion_token_price_per_k=0.0,
    ),
    "gemini_pro": TokenPricing(
        model_name="gemini_pro",
        prompt_token_price_per_k=0.0,
        completion_token_price_per_k=0.0,
    ),
    "llama-2-13b-chat-hf": TokenPricing(
        model_name="llama-2-13b-chat-hf",
        prompt_token_price_per_k=0.0,
        completion_token_price_per_k=0.0,
    ),
    "llama-2-70b-chat-hf": TokenPricing(
        model_name="llama-2-70b-chat-hf",
        prompt_token_price_per_k=0.0,
        completion_token_price_per_k=0.0,
    ),
    "mixtral-8x7B-instruct-v0.1": TokenPricing(
        model_name="mixtral-8x7B-instruct-v0.1",
        prompt_token_price_per_k=0.0,
        completion_token_price_per_k=0.0,
    ),
}

class ModelStatus:
    """Hold the status of a model."""

    def __init__(self, model, TPM, RPM):
        """Initialize the model status."""
        self.model = model
        self.TPM = TPM
        self.RPM = RPM

class JobsRunnerStatusData:

    pricing = pricing

<<<<<<< HEAD
    def generate_status_summary(self, completed_tasks: List, elapsed_time: float, interviews) -> Dict:
=======
class JobsRunnerStatusMixin:
    """Mixin for JobsRunner to generate status table."""
    
    def _generate_status_table(self, data: List[asyncio.Task], elapsed_time):
        """Generate a status table for the job runner."""
>>>>>>> 4c545896
        models_to_tokens = defaultdict(InterviewTokenUsage)
        model_to_status = defaultdict(InterviewStatusDictionary)

        waiting_dict = defaultdict(int)

        #interviews = self.total_interviews

        # TODO: I'm not sure this is right anymore, given the n > 1 possibility...
        # Change to "total_intervviews"
        for interview in interviews:
            model = interview.model
            models_to_tokens[model] += interview.token_usage
            model_to_status[model] += interview.interview_status
            waiting_dict[model] += interview.interview_status.waiting

        pct_complete = len(completed_tasks) / len(interviews) * 100 if len(interviews) > 0 else 0
        average_time = elapsed_time / len(completed_tasks) if completed_tasks else 0

        task_remaining = len(interviews) - len(completed_tasks)
        estimated_time_remaining = task_remaining * average_time if average_time else 0

        model_queues_info = []
        for model, num_waiting in waiting_dict.items():
            if model.model not in self.pricing:
                raise ValueError(f"Model {model.model} not found in pricing")
            prices = self.pricing[model.model]
            token_usage = models_to_tokens[model]

            model_info = {
                "model_name": model.model,
                "TPM_limit_k": model.TPM / 1000,
                "RPM_limit_k": model.RPM / 1000,
                "num_tasks_waiting": num_waiting,
                "token_usage_info": [],
            }

            for cache_status in ['new_token_usage', 'cached_token_usage']:
                cache_info = {"cache_status": cache_status, "details": []}
                token_usage = getattr(models_to_tokens[model], cache_status)
                for token_type in ["prompt_tokens", "completion_tokens"]:
                    tokens = getattr(token_usage, token_type)
                    cache_info["details"].append({
                        "type": token_type,
                        "tokens": tokens,
                        "cost": f"${token_usage.cost(prices):.5f}"
                    })
                model_info["token_usage_info"].append(cache_info)

            model_queues_info.append(model_info)

        
        status_summary = {
            "elapsed_time": f"{elapsed_time:.2f} seconds",
            "estimated_time_remaining": f"{estimated_time_remaining:.2f} seconds",
            "total_interviews_requested": len(interviews),
            "completed_interviews": len(completed_tasks),
            "percent_complete": pct_complete,
            "average_time_per_interview": f"{average_time:.2f} seconds",
            "model_queues": model_queues_info,
            # Include other status details as needed
        }

        return status_summary
        
class JobsRunnerStatusPresentation:

    @staticmethod
    def display_status_table(status_summary):

        table = Table(
            title="Job Status",
            show_header=True,
            header_style="bold magenta",
            box=SIMPLE,
        )
        table.add_column("Key", style="dim", no_wrap=True)
        table.add_column("Value")

        for key, value in status_summary.items():
            # Format keys for display (replace underscores with spaces, capitalize)
            if key != "model_queues":
                display_key = key.replace("_", " ").capitalize()
                table.add_row(display_key, str(value))

        if "model_queues" in status_summary:
            table.add_row(Text("Model Queues", style="bold red"), "")
            for model_info in status_summary["model_queues"]:
                model_name = model_info["model_name"]
                table.add_row(Text(model_name, style="blue"), "")

                # Basic model queue info
                table.add_row("TPM limit (k)", str(model_info["TPM_limit_k"]))
                table.add_row("RPM limit (k)", str(model_info["RPM_limit_k"]))
                table.add_row("Num tasks waiting", str(model_info["num_tasks_waiting"]))

                # Token usage and cost info
                for cache_info in model_info["token_usage_info"]:
                    cache_status = cache_info["cache_status"]
                    table.add_row(Text(cache_status, style="bold"), "")
                    for detail in cache_info["details"]:
                        token_type = detail["type"]
                        tokens = detail["tokens"]
                        cost = detail["cost"]
                        table.add_row(f"-{token_type}", str(tokens))
                        table.add_row("Cost", cost)

        return table


class JobsRunnerStatusMixin(JobsRunnerStatusData, JobsRunnerStatusPresentation):

    def status_table(self, completed_tasks: List[asyncio.Task], elapsed_time: float):
        summary_data = self.generate_status_summary(completed_tasks = completed_tasks, 
                                                    elapsed_time = elapsed_time, interviews = self.total_interviews)
        return self.display_status_table(summary_data)
    <|MERGE_RESOLUTION|>--- conflicted
+++ resolved
@@ -1,11 +1,6 @@
-<<<<<<< HEAD
 from __future__ import annotations
 from collections import defaultdict
 from typing import List, Dict, Type
-=======
-"""Mixin for JobsRunner to generate status table."""
-from typing import List
->>>>>>> 4c545896
 import asyncio
 
 from rich.table import Table
@@ -69,15 +64,7 @@
 
     pricing = pricing
 
-<<<<<<< HEAD
-    def generate_status_summary(self, completed_tasks: List, elapsed_time: float, interviews) -> Dict:
-=======
-class JobsRunnerStatusMixin:
-    """Mixin for JobsRunner to generate status table."""
-    
-    def _generate_status_table(self, data: List[asyncio.Task], elapsed_time):
-        """Generate a status table for the job runner."""
->>>>>>> 4c545896
+    def generate_status_summary(self, completed_tasks: List[Type[asyncio.Task]], elapsed_time: float, interviews: List[Type['Interview']]) -> Dict:
         models_to_tokens = defaultdict(InterviewTokenUsage)
         model_to_status = defaultdict(InterviewStatusDictionary)
 
