--- conflicted
+++ resolved
@@ -14,22 +14,13 @@
 from ..results import Result
 from ..interviews import Interview
 from ..config import Config
-<<<<<<< HEAD
 from .data_structures import RunConfig
-=======
->>>>>>> cfbb9083
 
 config = Config()
 
 if TYPE_CHECKING:
     from ..jobs import Jobs
 
-<<<<<<< HEAD
-=======
-from .data_structures import RunConfig
-
-
->>>>>>> cfbb9083
 @dataclass
 class InterviewResult:
     """Container for the result of an interview along with metadata.
