--- conflicted
+++ resolved
@@ -1,33 +1,16 @@
 from typing import Optional, Union, Literal
 import requests
-import sys
+
 from edsl.exceptions.coop import CoopServerResponseError
-
 from edsl.results import Results
-from edsl.jobs.JobsRemoteInferenceLogger import JupyterJobLogger
-from edsl.jobs.JobsRemoteInferenceLogger import StdOutJobLogger
+from edsl.jobs.JobsRemoteInferenceLogger import JupyterJobLogger, StdOutJobLogger
 
 from edsl.utilities.utilities import is_notebook
 
 
 class JobsRemoteInferenceHandler:
     def __init__(self, jobs, verbose=False, poll_interval=3):
-<<<<<<< HEAD
         """ """
-=======
-        """
-        >>> from edsl.jobs import Jobs
-        >>> jh = JobsRemoteInferenceHandler(Jobs.example(), verbose=True)
-        >>> jh.use_remote_inference(True)
-        False
-        >>> jh._poll_remote_inference_job({'uuid':1234}, testing_simulated_response={"status": "failed"}) # doctest: +NORMALIZE_WHITESPACE
-        Your survey failed.
-        ...
-        >>> jh._poll_remote_inference_job({'uuid':1234}, testing_simulated_response={"status": "completed"}) # doctest: +NORMALIZE_WHITESPACE
-        Your survey has been run. Results are available at Coop: None.
-        Results(...)
-        """
->>>>>>> c5a531c9
         self.jobs = jobs
         self.verbose = verbose
         self.poll_interval = poll_interval
@@ -78,14 +61,9 @@
             self.logger = StdOutJobLogger(verbose=verbose)
 
         coop = Coop()
-<<<<<<< HEAD
         self.logger.update(
             "Remote inference activated. Sending job to server...", "running"
         )
-=======
-        print("Remote inference has been activated.")
-        print("Your survey is being sent to the Expected Parrot server...")
->>>>>>> c5a531c9
         remote_job_creation_data = coop.remote_inference_create(
             self.jobs,
             description=remote_inference_description,
@@ -96,26 +74,15 @@
         print("Your survey is running at the Expected Parrot server...")
 
         job_uuid = remote_job_creation_data.get("uuid")
-<<<<<<< HEAD
         self.logger.update(f"Job sent to server. (Job uuid={job_uuid}).", "running")
 
         expected_parrot_url = CONFIG.get("EXPECTED_PARROT_URL")
+        remote_inference_url = f"{expected_parrot_url}/home/remote-inference"
+        self.logger.update(
+            f"Job details are available at your Coop account {remote_inference_url}{remote_inference_url}"
+        )
         progress_bar_url = f"{expected_parrot_url}/home/remote-job-progress/{job_uuid}"
         self.logger.update(f"View job progress here: {progress_bar_url}", "running")
-=======
-
-        expected_parrot_url = CONFIG.get("EXPECTED_PARROT_URL")
-        progress_bar_url = f"{expected_parrot_url}/home/remote-job-progress/{job_uuid}"
-
-        rich_print(
-            f"You can view a progress report here: [#0ea5e9][link={progress_bar_url}]{progress_bar_url}[/link][/#0ea5e9]",
-        )
-
-        remote_inference_url = f"{expected_parrot_url}/home/remote-inference"
-        rich_print(
-            f"Job details are available at your Coop account (Job UUID = [#22c55e]{job_uuid}[/#22c55e]): [#0ea5e9][link={remote_inference_url}]{remote_inference_url}[/link][/#0ea5e9]"
-        )
->>>>>>> c5a531c9
 
         self._remote_job_creation_data = remote_job_creation_data
         self._job_uuid = job_uuid
@@ -167,51 +134,25 @@
             status = remote_job_data.get("status")
 
             if status == "cancelled":
-<<<<<<< HEAD
                 self.logger.update("Job cancelled by the user.", "failed")
                 self.logger.update(
                     f"See {expected_parrot_url}/home/remote-inference for more details.",
                     "failed",
-=======
-                print("\r" + " " * 80 + "\r", end="")
-                print("Your survey has been cancelled.")
-                print(
-                    f"See {expected_parrot_url}/home/remote-inference for more details."
->>>>>>> c5a531c9
                 )
                 return None
 
             elif status == "failed":
-<<<<<<< HEAD
                 latest_error_report_url = remote_job_data.get("latest_error_report_url")
                 if latest_error_report_url:
                     self.logger.update("Job failed.", "failed")
                     self.logger.update(
                         f"Error report: {latest_error_report_url}", "failed"
-=======
-                results_uuid = remote_job_data.get("results_uuid")
-                # Account for failed jobs that do not have results
-                if results_uuid is not None:
-                    results = object_fetcher(
-                        results_uuid, expected_object_type="results"
-                    )
-                else:
-                    results = None
-                print("\r" + " " * 80 + "\r", end="")
-                # write to stderr
-                latest_error_report_url = remote_job_data.get("latest_error_report_url")
-                if latest_error_report_url:
-                    print("Your survey failed.")
-                    print(
-                        f"Your survey generated exceptions. Details on these exceptions can be found in the following report: {latest_error_report_url}"
->>>>>>> c5a531c9
                     )
                     self.logger.update(
                         "Need support? Visit Discord: https://discord.com/invite/mxAYkjfy9m",
                         "failed",
                     )
                 else:
-<<<<<<< HEAD
                     self.logger.update("Job failed.", "failed")
                     self.logger.update(
                         f"See {expected_parrot_url}/home/remote-inference for details.",
@@ -219,26 +160,13 @@
                     )
                 return None
 
-=======
-                    print("Your survey failed.")
-                    print(
-                        f"See {expected_parrot_url}/home/remote-inference for more details."
-                    )
-                return results
->>>>>>> c5a531c9
             elif status == "completed":
                 results_uuid = remote_job_data.get("results_uuid")
                 results_url = remote_job_data.get("results_url")
                 results = object_fetcher(results_uuid, expected_object_type="results")
-<<<<<<< HEAD
                 self.logger.update(
                     f"Job completed and Results stored on Coop: {results_url}",
                     "completed",
-=======
-                print("\r" + " " * 80 + "\r", end="")
-                print(
-                    f"Your survey has been run. Results are available at Coop: {results_url}."
->>>>>>> c5a531c9
                 )
                 return results
 
