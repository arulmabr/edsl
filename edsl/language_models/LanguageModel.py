from __future__ import annotations
import asyncio
import json
import time
from abc import ABC, abstractmethod
from queue import Queue
from threading import Lock
from typing import Any, Callable, Type
from edsl.data import CRUDOperations, CRUD
from edsl.exceptions import LanguageModelResponseNotJSONError
from edsl.language_models.schemas import model_prices
from edsl.trackers.TrackerAPI import TrackerAPI


# from edsl.language_models.repair import repair


<<<<<<< HEAD
def repair(response, error):
    return response, True
=======
def repair(x):
    return x
>>>>>>> 370259da


class LanguageModel(ABC):
    """ABC for LLM subclasses."""

    def __init__(self, crud: CRUDOperations = CRUD, **kwargs):
        """
        Attributes:
        - all attributes inherited from subclasses
        - lock: lock for this model to ensure TODO
        - api_queue: queue that records messages about API calls the model makes. Used by `InterviewManager` to update details about state of model.
        """
        for key, value in kwargs.items():
            setattr(self, key, value)
        self.lock = Lock()
        self.api_queue = Queue()
        self.crud = crud

    #######################
    # CORE METHODS
    #######################
    # @abstractmethod
    # def execute_model_call(
    #     self, prompt: str, system_prompt: str = ""
    # ) -> dict[str, Any]:
    #     """Calls the LLM's API and returns the API response.
    #     This is an abstract method that needs to be implemented by the child class, on a
    #     model (and API-provider basis).

    #     For example, the GPT-4 model (as or right now)
    #     requires an API call that looks like this:

    #         openai.chat.completions.create(
    #             model=self.model,
    #             messages=[
    #                 {"role": "system", "content": system_prompt},
    #                 {"role": "user", "content": prompt},
    #             ],
    #             temperature=self.temperature,
    #             max_tokens=self.max_tokens,
    #             top_p=self.top_p,
    #             frequency_penalty=self.frequency_penalty,
    #             presence_penalty=self.presence_penalty,
    #         ).model_dump()

    #     It will then return JSON that needs to be parsed.
    #     This is also model/API specific.
    #     """
    #     raise NotImplementedError

    @abstractmethod
    def parse_response(raw_response: dict[str, Any]) -> str:
        """Parses the API response and returns the response text.
        What is returned by the API is model-specific and often includes meta-data that we do not need.
        For example, here is the results from a call to GPT-4:

        {
            "id": "chatcmpl-8eORaeuVb4po9WQRjKEFY6w7v6cTm",
            "choices": [
                {
                    "finish_reason": "stop",
                    "index": 0,
                    "logprobs": None,
                    "message": {
                        "content": "Hello! How can I assist you today? If you have any questions or need information on a particular topic, feel free to ask.",
                        "role": "assistant",
                        "function_call": None,
                        "tool_calls": None,
                    },
                }
            ],
            "created": 1704637774,
            "model": "gpt-4-1106-preview",
            "object": "chat.completion",
            "system_fingerprint": "fp_168383a679",
            "usage": {"completion_tokens": 27, "prompt_tokens": 13, "total_tokens": 40},
        }

        To actually tract the response, we need to grab
            data["choices[0]"]["message"]["content"].
        """
        raise NotImplementedError

    def _update_response_with_tracking(
        self, response, start_time, cached_response=False
    ):
        end_time = time.time()
        response["elapsed_time"] = end_time - start_time
        response["timestamp"] = end_time
        self._post_tracker_event(response)
        with self.lock:
            response["cached_response"] = cached_response
        return response

    async def _get_raw_response(
        self, prompt: str, system_prompt: str = ""
    ) -> dict[str, Any]:
        """This is some middle-ware that handles the caching of responses.
        If the cache isn't being used, it just returns a 'fresh' call to the LLM,
        but appends some tracking information to the response (using the _update_response_with_tracking method).
        But if cache is being used, it first checks the database to see if the response is already there.
        If it is, it returns the cached response, but again appends some tracking information.
        If it isn't, it calls the LLM, saves the response to the database, and returns the response with tracking information.

        If self.use_cache is True, then attempts to retrieve the response from the database;
        if not in the DB, calls the LLM and writes the response to the DB."""
        start_time = time.time()

        if not self.use_cache:
            response = await self._execute_model_call(prompt, system_prompt)
            return self._update_response_with_tracking(response, start_time, False)

        cached_response = self.crud.get_LLMOutputData(
            model=str(self.model),
            parameters=str(self.parameters),
            system_prompt=system_prompt,
            prompt=prompt,
        )

        if cached_response:
            response = json.loads(cached_response)
            cache_used = True
        else:
            response = await self._execute_model_call(prompt, system_prompt)
            self._save_response_to_db(prompt, system_prompt, response)
            cache_used = False

        return self._update_response_with_tracking(response, start_time, cache_used)

    def _save_response_to_db(self, prompt, system_prompt, response):
        try:
            output = json.dumps(response)
        except json.JSONDecodeError:
            raise LanguageModelResponseNotJSONError
        self.crud.write_LLMOutputData(
            model=str(self.model),
            parameters=str(self.parameters),
            system_prompt=system_prompt,
            prompt=prompt,
            output=output,
        )

    async def get_response(self, prompt: str, system_prompt: str = ""):
        """Get response, parse, and return as string."""
        raw_response = await self._get_raw_response(prompt, system_prompt)
        response = self.parse_response(raw_response)
        try:
            dict_response = json.loads(response)
        except json.JSONDecodeError as e:
            print("Could not load JSON. Trying to repair.")
            print(response)
            dict_response, success = repair(response, str(e))
            if not success:
                raise Exception("Even the repair failed.")
        return dict_response

    #######################
    # USEFUL METHODS
    #######################
    def _post_tracker_event(self, raw_response: dict[str, Any]) -> None:
        """Parses the API response and sends usage details to the API Queue."""
        usage = raw_response.get("usage", {})
        usage.update(
            {
                "cached_response": raw_response.get("cached_response", None),
                "elapsed_time": raw_response.get("elapsed_time", None),
                "timestamp": raw_response.get("timestamp", None),
            }
        )
        event = TrackerAPI.APICallDetails(details=usage)
        self.api_queue.put(event)

    def cost(self, raw_response: dict[str, Any]) -> float:
        """Returns the dollar cost of a raw response."""
        keys = raw_response["usage"].keys()
        prices = model_prices.get(self.model)
        return sum([prices.get(key, 0.0) * raw_response["usage"][key] for key in keys])

    #######################
    # FORWARD METHODS
    #######################
    def get_value(self, jobs) -> list[Type[LanguageModel]]:
        """Used by the Jobs class to get the value of the attribute."""
        return jobs.models

    def set_value(self, jobs, new_values: list[Type[LanguageModel]]) -> None:
        """Used by the Jobs class to set the value of the attribute."""
        jobs.models = new_values

    #######################
    # SERIALIZATION METHODS
    #######################
    def to_dict(self) -> dict[str, Any]:
        """Converts instance to a dictionary."""
        return {"model": self.model, "parameters": self.parameters}

    @classmethod
    def from_dict(cls, data: dict) -> Type[LanguageModel]:
        """Converts dictionary to a LanguageModel child instance."""
        from edsl.language_models.registry import get_model_class

        model_class = get_model_class(data["model"])
        data["use_cache"] = True
        return model_class(**data)

    #######################
    # DUNDER METHODS
    #######################
    def __repr__(self) -> str:
        return f"{self.__class__.__name__}(model = '{self.model}', parameters={self.parameters})"

    def __add__(self, other_model: Type[LanguageModel]) -> Type[LanguageModel]:
        """Combine two models into a single model (other_model takes precedence over self)"""
        print(
            f"""Warning: one model is replacing another. If you want to run both models, use a single `by` e.g., 
              by(m1, m2, m3) not by(m1).by(m2).by(m3)."""
        )
        return other_model or self<|MERGE_RESOLUTION|>--- conflicted
+++ resolved
@@ -15,13 +15,8 @@
 # from edsl.language_models.repair import repair
 
 
-<<<<<<< HEAD
-def repair(response, error):
-    return response, True
-=======
 def repair(x):
     return x
->>>>>>> 370259da
 
 
 class LanguageModel(ABC):
