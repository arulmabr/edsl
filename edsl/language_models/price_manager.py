from dataclasses import dataclass
from typing import Dict, Literal, Tuple, Union
from collections import namedtuple


@dataclass
class ResponseCost:
    """
    Class for storing the cost and token usage of a language model response.

    If an error occurs when computing the cost, the total_cost will contain a string with the error message.
    All other fields will be None.
    """

    input_tokens: Union[int, None] = None
    output_tokens: Union[int, None] = None
    input_price_per_million_tokens: Union[float, None] = None
    output_price_per_million_tokens: Union[float, None] = None
    total_cost: Union[float, str, None] = None


class PriceManager:
    _instance = None
    _price_lookup: Dict[Tuple[str, str], Dict] = {}
    _is_initialized = False

    def __new__(cls):
        if cls._instance is None:
            instance = super(PriceManager, cls).__new__(cls)
            instance._price_lookup = {}  # Instance-specific attribute
            instance._is_initialized = False
            cls._instance = instance  # Store the instance directly
            return instance
        return cls._instance

    def __init__(self):
        """Initialize the singleton instance only once."""
        if not self._is_initialized:
            self._is_initialized = True
            self.refresh_prices()

    @classmethod
    def get_instance(cls):
        """Get the singleton instance, creating it if necessary."""
        if cls._instance is None:
            cls()  # Create the instance if it doesn't exist
        return cls._instance

    @classmethod
    def reset(cls):
        """Reset the singleton instance to clean up resources."""
        cls._instance = None
        cls._is_initialized = False
        cls._price_lookup = {}

    def __del__(self):
        """Ensure proper cleanup when the instance is garbage collected."""
        try:
            self._price_lookup = {}  # Clean up resources
        except:
            pass  # Ignore any cleanup errors

    def refresh_prices(self) -> None:
        """Fetch fresh prices and update the internal price lookup."""
        from edsl.coop import Coop

        c = Coop()
        try:
            self._price_lookup = c.fetch_prices()
        except Exception as e:
            print(f"Error fetching prices: {str(e)}")

    def get_price(self, inference_service: str, model: str) -> Dict:
        """Get the price information for a specific service and model."""
        key = (inference_service, model)
        return self._price_lookup.get(key) or self._get_fallback_price(
            inference_service
        )

    def get_all_prices(self) -> Dict[Tuple[str, str], Dict]:
        """Get the complete price lookup dictionary."""
        return self._price_lookup.copy()

    def _get_fallback_price(self, inference_service: str) -> Dict:
<<<<<<< HEAD
        """
        Get fallback prices for a service.
        - First fallback: The highest input and output prices for that service from the price lookup.
        - Second fallback: $1.00 per million tokens (for both input and output).

        Args:
            inference_service (str): The inference service name

        Returns:
            Dict: Price information
        """
        PriceEntry = namedtuple("PriceEntry", ["tokens_per_usd", "price_info"])

=======
        """Get fallback prices for a service."""
>>>>>>> 88c79c60
        service_prices = [
            prices
            for (service, _), prices in self._price_lookup.items()
            if service == inference_service
        ]

        default_price_info = {
            "one_usd_buys": 1_000_000,
            "service_stated_token_qty": 1_000_000,
            "service_stated_token_price": 1.0,
        }

        # Find the most expensive price entries (lowest tokens per USD)
        input_price_info = default_price_info
        output_price_info = default_price_info

        input_prices = [
            PriceEntry(float(p["input"]["one_usd_buys"]), p["input"])
            for p in service_prices
            if "input" in p
        ]
<<<<<<< HEAD
        if input_prices:
            input_price_info = min(
                input_prices, key=lambda price: price.tokens_per_usd
            ).price_info
=======
        min_input_tokens = min(input_tokens_per_usd, default=1_000_000)
>>>>>>> 88c79c60

        output_prices = [
            PriceEntry(float(p["output"]["one_usd_buys"]), p["output"])
            for p in service_prices
            if "output" in p
        ]
<<<<<<< HEAD
        if output_prices:
            output_price_info = min(
                output_prices, key=lambda price: price.tokens_per_usd
            ).price_info
=======
        min_output_tokens = min(output_tokens_per_usd, default=1_000_000)
>>>>>>> 88c79c60

        return {
            "input": input_price_info,
            "output": output_price_info,
        }

    def get_price_per_million_tokens(
        self,
        inference_service: str,
        model: str,
<<<<<<< HEAD
        token_type: Literal["input", "output"],
    ) -> Dict:
        """
        Get the price per million tokens for a specific service, model, and token type.
        """
        relevant_prices = self.get_price(inference_service, model)

        service_price = relevant_prices[token_type]["service_stated_token_price"]
        service_qty = relevant_prices[token_type]["service_stated_token_qty"]

        if service_qty == 1_000_000:
            price_per_million_tokens = service_price
        elif service_qty == 1_000:
            price_per_million_tokens = service_price * 1_000
        else:
            price_per_token = service_price / service_qty
            price_per_million_tokens = round(price_per_token * 1_000_000, 10)
        return price_per_million_tokens

    def _calculate_total_cost(
        self,
        inference_service: str,
        model: str,
        input_tokens: int,
        output_tokens: int,
    ) -> float:
        """
        Calculate the total cost for a model usage based on input and output tokens.

        Returns:
            float: Total cost
        """
=======
        usage: Dict[str, Union[str, int]],
        input_token_name: str,
        output_token_name: str,
    ) -> Union[float, str]:
        """Calculate the total cost for a model usage."""
>>>>>>> 88c79c60
        relevant_prices = self.get_price(inference_service, model)

        # Extract price information
        try:
            inverse_output_price = relevant_prices["output"]["one_usd_buys"]
            inverse_input_price = relevant_prices["input"]["one_usd_buys"]
        except Exception as e:
            if "output" not in relevant_prices:
                raise KeyError(
                    f"Could not fetch prices from {relevant_prices} - {e}; Missing 'output' key."
                )
            if "input" not in relevant_prices:
                raise KeyError(
                    f"Could not fetch prices from {relevant_prices} - {e}; Missing 'input' key."
                )
            raise Exception(f"Could not fetch prices from {relevant_prices} - {e}")

        # Calculate input cost
<<<<<<< HEAD
        if inverse_input_price == "infinity":
            input_cost = 0
        else:
            try:
                input_cost = input_tokens / float(inverse_input_price)
            except Exception as e:
                raise Exception(f"Could not compute input price - {e}")

        # Calculate output cost
        if inverse_output_price == "infinity":
            output_cost = 0
        else:
            try:
                output_cost = output_tokens / float(inverse_output_price)
            except Exception as e:
                raise Exception(f"Could not compute output price - {e}")
=======
        input_cost = (
            0
            if inverse_input_price == "infinity"
            else input_tokens / float(inverse_input_price)
        )

        # Calculate output cost
        output_cost = (
            0
            if inverse_output_price == "infinity"
            else output_tokens / float(inverse_output_price)
        )
>>>>>>> 88c79c60

        return input_cost + output_cost

    def calculate_cost(
        self,
        inference_service: str,
        model: str,
        usage: Dict[str, Union[str, int]],
        input_token_name: str,
        output_token_name: str,
    ) -> ResponseCost:
        """
        Calculate the cost and token usage for a model response.

        Args:
            inference_service (str): The inference service identifier
            model (str): The model identifier
            usage (Dict[str, Union[str, int]]): Dictionary containing token usage information
            input_token_name (str): Key name for input tokens in the usage dict
            output_token_name (str): Key name for output tokens in the usage dict

        Returns:
            ResponseCost: Object containing token counts and total cost
        """
        try:
            input_tokens = int(usage[input_token_name])
            output_tokens = int(usage[output_token_name])
        except Exception as e:
            return ResponseCost(
                total_cost=f"Could not fetch tokens from model response: {e}",
            )

        try:
            input_price_per_million_tokens = self.get_price_per_million_tokens(
                inference_service, model, "input"
            )
            output_price_per_million_tokens = self.get_price_per_million_tokens(
                inference_service, model, "output"
            )
        except Exception as e:
            return ResponseCost(
                total_cost=f"Could not compute price per million tokens: {e}",
            )

        try:
            total_cost = self._calculate_total_cost(
                inference_service, model, input_tokens, output_tokens
            )
        except Exception as e:
            return ResponseCost(total_cost=f"{e}")

        return ResponseCost(
            input_tokens=input_tokens,
            output_tokens=output_tokens,
            input_price_per_million_tokens=input_price_per_million_tokens,
            output_price_per_million_tokens=output_price_per_million_tokens,
            total_cost=total_cost,
        )

    @property
    def is_initialized(self) -> bool:
        """Check if the PriceManager has been initialized."""
        return self._is_initialized<|MERGE_RESOLUTION|>--- conflicted
+++ resolved
@@ -82,7 +82,6 @@
         return self._price_lookup.copy()
 
     def _get_fallback_price(self, inference_service: str) -> Dict:
-<<<<<<< HEAD
         """
         Get fallback prices for a service.
         - First fallback: The highest input and output prices for that service from the price lookup.
@@ -96,9 +95,6 @@
         """
         PriceEntry = namedtuple("PriceEntry", ["tokens_per_usd", "price_info"])
 
-=======
-        """Get fallback prices for a service."""
->>>>>>> 88c79c60
         service_prices = [
             prices
             for (service, _), prices in self._price_lookup.items()
@@ -120,28 +116,20 @@
             for p in service_prices
             if "input" in p
         ]
-<<<<<<< HEAD
         if input_prices:
             input_price_info = min(
                 input_prices, key=lambda price: price.tokens_per_usd
             ).price_info
-=======
-        min_input_tokens = min(input_tokens_per_usd, default=1_000_000)
->>>>>>> 88c79c60
 
         output_prices = [
             PriceEntry(float(p["output"]["one_usd_buys"]), p["output"])
             for p in service_prices
             if "output" in p
         ]
-<<<<<<< HEAD
         if output_prices:
             output_price_info = min(
                 output_prices, key=lambda price: price.tokens_per_usd
             ).price_info
-=======
-        min_output_tokens = min(output_tokens_per_usd, default=1_000_000)
->>>>>>> 88c79c60
 
         return {
             "input": input_price_info,
@@ -152,7 +140,6 @@
         self,
         inference_service: str,
         model: str,
-<<<<<<< HEAD
         token_type: Literal["input", "output"],
     ) -> Dict:
         """
@@ -185,13 +172,6 @@
         Returns:
             float: Total cost
         """
-=======
-        usage: Dict[str, Union[str, int]],
-        input_token_name: str,
-        output_token_name: str,
-    ) -> Union[float, str]:
-        """Calculate the total cost for a model usage."""
->>>>>>> 88c79c60
         relevant_prices = self.get_price(inference_service, model)
 
         # Extract price information
@@ -210,7 +190,6 @@
             raise Exception(f"Could not fetch prices from {relevant_prices} - {e}")
 
         # Calculate input cost
-<<<<<<< HEAD
         if inverse_input_price == "infinity":
             input_cost = 0
         else:
@@ -227,20 +206,6 @@
                 output_cost = output_tokens / float(inverse_output_price)
             except Exception as e:
                 raise Exception(f"Could not compute output price - {e}")
-=======
-        input_cost = (
-            0
-            if inverse_input_price == "infinity"
-            else input_tokens / float(inverse_input_price)
-        )
-
-        # Calculate output cost
-        output_cost = (
-            0
-            if inverse_output_price == "infinity"
-            else output_tokens / float(inverse_output_price)
-        )
->>>>>>> 88c79c60
 
         return input_cost + output_cost
 
