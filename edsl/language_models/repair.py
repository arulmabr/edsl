import json
import asyncio

from edsl.utilities.utilities import clean_json


async def async_repair(bad_json, error_message=""):
    s = clean_json(bad_json)
    from edsl import Model
<<<<<<< HEAD

    def encode_string(input_string):
        return input_string.encode('unicode_escape').decode('utf-8')
    
=======
>>>>>>> 8ff691d6
    m = Model()

    # First, let's try to repair the bad JSON

<<<<<<< HEAD
    replacements = [
        ("\\", "\\\\"),
        ("\n", "\\n"),
        ("\r", "\\r"),
        ("\t", "\\t"),
        ("\b", "\\b"),
        ("\f", "\\f"),
    ]

    s = encode_string(bad_json)
    for old, new in replacements:
        s = s.replace(old, new)
=======
    # replacements = [
    #     ("\\", "\\\\"),
    #     ("\n", "\\n"),
    #     ("\r", "\\r"),
    #     ("\t", "\\t"),
    #     ("\b", "\\b"),
    #     ("\f", "\\f"),
    # ]

    # s = bad_json
    # for old, new in replacements:
    #     s = s.replace(old, new)
>>>>>>> 8ff691d6

    try:
        # this is the OpenAI version, but that's fine
        valid_dict = json.loads(s)
        success = True
    except json.JSONDecodeError:
        valid_dict = {}
        success = False
        # print("Replacing control characters didn't work. Trying with the model.")
    else:
        return valid_dict, success

    prompt = f"""This is the output from a less capable language model.  
    It was supposed to respond with just a JSON object with an answer to a question and some commentary, 
    in a field called "comment" next to "answer".
    Please repair this bad JSON: {bad_json}."""

    if error_message:
        prompt += f" Parsing error message: {error_message}"

    try:
        results = await m.async_execute_model_call(
            prompt,
            system_prompt="You are a helpful agent. Only return the repaired JSON, nothing else.",
        )
    except Exception as e:
        return {}, False

    try:
        # this is the OpenAI version, but that's fine
        valid_dict = json.loads(results["choices"][0]["message"]["content"])
        success = True
    except json.JSONDecodeError:
        valid_dict = {}
        success = False

    return valid_dict, success


def repair_wrapper(bad_json, error_message=""):
    try:
        loop = asyncio.get_event_loop()
        if loop.is_running():
            # Add repair as a task to the running loop
            task = loop.create_task(async_repair(bad_json, error_message))
            return task
        else:
            # Run a new event loop for repair
            return loop.run_until_complete(async_repair(bad_json, error_message))
    except RuntimeError:
        # Create a new event loop if one is not already available
        loop = asyncio.new_event_loop()
        asyncio.set_event_loop(loop)
        return loop.run_until_complete(async_repair(bad_json, error_message))


def repair(bad_json, error_message=""):
    return repair_wrapper(bad_json, error_message)


# Example usage:
# result, success = repair_wrapper('{"name": "John Doe", "age": 30,}')  # example bad JSON


# def repair_wrapper(bad_json, error_message=""):
#     loop = asyncio.get_event_loop()
#     if loop.is_running():
#         # Add repair as a task to the running loop
#         task = loop.create_task(repair(bad_json, error_message))
#         return task
#     else:
#         # Run a new event loop for repair
#         return loop.run_until_complete(repair(bad_json, error_message))


# Example usage:
# result, success = repair_wrapper('{"name": "John Doe", "age": 30,}')  # example bad JSON


if __name__ == "__main__":
    bad_json = """
    {
      'answer': "The problematic phrase in the excerpt is \'typically\'. This word is vague and can lead to different interpretations. An alternative phrasing that would be less problematic is: 
      'On average, how long do you cook scrambled eggs?}
    """
    try:
        json.loads(bad_json)
        print("Loaded")
    except json.JSONDecodeError as e:
        error_message = str(e)
        repaired, success = repair(bad_json, error_message)
        print(f"Repaired: {repaired}")<|MERGE_RESOLUTION|>--- conflicted
+++ resolved
@@ -7,44 +7,8 @@
 async def async_repair(bad_json, error_message=""):
     s = clean_json(bad_json)
     from edsl import Model
-<<<<<<< HEAD
 
-    def encode_string(input_string):
-        return input_string.encode('unicode_escape').decode('utf-8')
-    
-=======
->>>>>>> 8ff691d6
     m = Model()
-
-    # First, let's try to repair the bad JSON
-
-<<<<<<< HEAD
-    replacements = [
-        ("\\", "\\\\"),
-        ("\n", "\\n"),
-        ("\r", "\\r"),
-        ("\t", "\\t"),
-        ("\b", "\\b"),
-        ("\f", "\\f"),
-    ]
-
-    s = encode_string(bad_json)
-    for old, new in replacements:
-        s = s.replace(old, new)
-=======
-    # replacements = [
-    #     ("\\", "\\\\"),
-    #     ("\n", "\\n"),
-    #     ("\r", "\\r"),
-    #     ("\t", "\\t"),
-    #     ("\b", "\\b"),
-    #     ("\f", "\\f"),
-    # ]
-
-    # s = bad_json
-    # for old, new in replacements:
-    #     s = s.replace(old, new)
->>>>>>> 8ff691d6
 
     try:
         # this is the OpenAI version, but that's fine
