import os
import platform
import socket
import copy
import inspect
import json
from typing import Optional, List, Dict
from datetime import datetime
<<<<<<< HEAD
=======
import inspect
>>>>>>> 6cb64f5d

# from edsl.Base import Base
from edsl import Cache, set_session_cache, unset_session_cache
from edsl.utilities.utilities import dict_hash

from edsl.study.ObjectEntry import ObjectEntry
from edsl.study.ProofOfWork import ProofOfWork
<<<<<<< HEAD
from edsl.study.SnapShot import SnapShot
=======


class SnapShot:
    def __init__(self):
        self.edsl_objects = dict(self._get_edsl_objects())
        self.edsl_classes = dict(self._get_edsl_classes())

    def _get_edsl_classes(
        self, namespace: Optional[dict] = None
    ) -> Generator[tuple[str, type], None, None]:
        """Get all EDSL classes in the namespace.

        :param namespace: The namespace to search for EDSL classes. The default is the global namespace.

        >>> sn = SnapShot()
        >>> list(sn._get_edsl_classes(namespace = {}))
        []

        >>> sn = SnapShot()
        >>> sn.edsl_classes
        {'Cache': <class 'edsl.data.Cache.Cache'>}
        """
        from edsl.Base import RegisterSubclassesMeta
        from edsl import QuestionBase

        if namespace is None:
            namespace = globals()
        for name, value in namespace.items():
            if (
                inspect.isclass(value)
                and name in RegisterSubclassesMeta.get_registry()
                and value != RegisterSubclassesMeta
            ):
                yield name, value
            if inspect.isclass(value) and issubclass(value, QuestionBase):
                yield name, value

    def _get_edsl_objects(self) -> Generator[tuple[str, type], None, None]:
        """Get all EDSL objects in the global namespace.

        >>> sn = SnapShot()
        >>> sn.edsl_objects
        {}

        """
        from edsl.Base import Base

        for name, value in globals().items():
            if (
                hasattr(value, "to_dict")
                and not inspect.isclass(value)
                and not isinstance(value, Study)
            ):
                yield name, value

>>>>>>> 6cb64f5d

class Study:
    """A study organizes a series of EDSL objects.

    ```python
    with Study(name = "cool_study") as study:
        q = QuestionFreeText.example()
        results = q.run()
    ```

    The `study` object is a context manager.
    It lets you group a series of events and objects together.

    >>> with Study(name = "cool_study") as study:
    ...     from edsl import QuestionFreeText
    ...     q = QuestionFreeText.example()
    New study saved to cool_study.json
    Saving study to cool_study.json
    Starting hashes: dict_keys([])
    Current hashes: dict_keys(['1144312636257752766'])
    >>> len(study.objects)
    1
    >>> _ = os.system("rm cool_study.json")


    It records all the edsl objects that are created during the study.
    On exit, is saves them to a study file.

    """

    def __init__(
        self,
<<<<<<< HEAD
        name: Optional[str] = None,
        filename: Optional[str] = None,
        description: Optional[str] = None,
        objects: Optional[Dict[str, ObjectEntry]] = None,
        cache: Optional[Cache] = None,
=======
        name: str,
        description: Optional[str] = None,
        objects: Optional[Dict[str, ObjectEntry]] = None,
        cache: Optional[Cache] = None,
        file_path: Optional[str] = None,
>>>>>>> 6cb64f5d
        coop: bool = False,
        use_study_cache=True,
        overwrite_on_change=True,
        proof_of_work=None,
        proof_of_work_difficulty: int = None,
<<<<<<< HEAD
        namespace: Optional[dict] = None,
=======
>>>>>>> 6cb64f5d
    ):
        """
        :param name: The name of the study.
        :param description: A description of the study.
        :param objects: A dictionary of objects to add to the study.
        :param cache: A cache object to (potentially) use for the study.
        :param filename: The path to the study file.
        :param coop: Whether to push the study to coop.
        :param use_study_cache: Whether to use the study cache.
        :param overwrite_on_change: Whether to overwrite the study file if it has changed.
        """
<<<<<<< HEAD
        if name is None and filename is None:
            raise ValueError("You must provide a name or a filename for the study.")

        if filename is None:
            self.filename = name
        else:
            self.filename = filename

        if (
            self.filename
            and os.path.exists(self.filename + ".json")
            and os.path.getsize(self.filename + ".json") > 0
        ):
            print(f"Using existing study file {self.filename}.json")
=======
        self.file_path = file_path or name
        if (
            self.file_path
            and os.path.exists(self.file_path + ".json")
            and os.path.getsize(self.file_path + ".json") > 0
        ):
            print(f"Using existing study file {file_path}.json")
>>>>>>> 6cb64f5d
            self._load_from_file()
        else:
            self.name = name
            self.description = description
            self.objects = objects or {}
            self.cache = cache or Cache()
            self.proof_of_work = proof_of_work or ProofOfWork()

<<<<<<< HEAD
        if namespace is None:
            # Get the caller's frame
            frame = inspect.currentframe().f_back
            # Get the caller's global namespace
            self.namespace = frame.f_globals
        else:
            self.namespace = namespace

=======
>>>>>>> 6cb64f5d
        # These always overwrite the saved study
        self.coop = coop
        self.use_study_cache = use_study_cache
        self.overwrite_on_change = overwrite_on_change
        self.proof_of_work_difficulty = proof_of_work_difficulty

        self.starting_objects = copy.deepcopy(self.objects)

    @classmethod
    def from_file(cls, filename: str):
        """Load a study from a file."""
        if filename.endswith(".json"):
            filename = filename[:-5]
        return cls(filename=filename)

    def _load_from_file(self):
        """Load the study from a file.

        >>> import tempfile
        >>> filename = tempfile.NamedTemporaryFile(delete=False)
        >>> study = Study(name = "poo", filename = filename.name)
        >>> study.save()
        Saving study to ...
        >>> study2 = Study(filename = filename.name)
        Using existing study file ...
        >>> study2.name
        'poo'
        """
<<<<<<< HEAD
        with open(self.filename + ".json", "r") as f:
=======
        with open(self.file_path + ".json", "r") as f:
>>>>>>> 6cb64f5d
            d = json.load(f)
            d["cache"] = Cache.from_dict(d["cache"])
            d["proof_of_work"] = ProofOfWork.from_dict(d["proof_of_work"])
            d["objects"] = {
                hash: ObjectEntry.from_dict(obj_dict)
                for hash, obj_dict in d["objects"].items()
            }
            self.__dict__.update(d)

    def __enter__(self):
        """
        >>> s = Study(name = "temp", use_study_cache = True)
        >>> _ = s.__enter__()
        >>> from edsl.config import CONFIG
        >>> hasattr(CONFIG, "EDSL_SESSION_CACHE")
        True
        >>> _ = s.__exit__(None, None, None)
        New study saved to temp.json
        ...
        ...
        >>> os.remove("temp.json")

<<<<<<< HEAD
=======

>>>>>>> 6cb64f5d
        """
        print("Existing objects in study:")
        self.print()
        snapshot = SnapShot(self.namespace, exclude = [self])
        if self.use_study_cache:
            print("Using study cache.")
            set_session_cache(self.cache)

        if snapshot.edsl_objects:
            raise ValueError(
                "You have EDSL objects in the global namespace. Please remove them before starting a study or put under the 'Study' context manager."
            )
        return self

    def __hash__(self) -> int:
        return dict_hash(list(self.objects.keys()))

    def study_diff(self):
        ## Need to also report missing.
        from edsl.BaseDiff import BaseDiff

    def print(self):
        from rich.console import Console
        from rich.table import Table

        console = Console()
        table = Table(title="Study")
        table.add_column("Variable Name")
        table.add_column("Class")
        table.add_column("Description")
        table.add_column("Hash")
        table.add_column("Coop info")
<<<<<<< HEAD
        for obj_hash, obj in self.objects.items():
=======
        for hash, obj in self.objects.items():
>>>>>>> 6cb64f5d
            url = (
                ""
                if not hasattr(obj, "coop_info") or obj.coop_info is None
                else obj.coop_info.get("url", "")
            )
            table.add_row(
                obj.variable_name, obj.edsl_class_name, obj.description, obj.hash, url
            )
<<<<<<< HEAD
        # Add cache at the end
        table.add_row(
            'N/A - Study Cache', 
            'Cache', 
            f'Cache of study, entries: {len(self.cache)}', 
            str(hash(self.cache)), 
            ''
        )
=======
>>>>>>> 6cb64f5d
        console.print(table)

    def __exit__(self, exc_type, exc_val, exc_tb):
        snapshot = SnapShot(namespace = self.namespace, exclude = [self])
        if self.use_study_cache:
            unset_session_cache()

        for variable_name, object in snapshot.edsl_objects.items():
            self.add_edsl_object(object=object, variable_name=variable_name)

        if not self.starting_objects:
            print(f"New study saved to {self.filename}.json")
            self.save()

        if self.starting_objects and list(self.starting_objects.keys()) == list(
            self.objects.keys()
        ):
            print("Study perfectly replicated.")
        else:
            print("Starting hashes:", self.starting_objects.keys())
            print("Current hashes:", self.objects.keys())
            if self.starting_objects:
                missing = set(self.starting_objects.keys()) - set(self.objects.keys())
                added = set(self.objects.keys()) - set(self.starting_objects.keys())
                #breakpoint()
                print("Study did not perfectly replicate.")
                for hash in missing:
                    print(f"Missing object: {self.starting_objects[hash]}")
                for hash in added:
                    print(f"Added object: {self.objects[hash]}")
                if self.overwrite_on_change:
                    print("Overwriting study file.")
                    self.save()
                else:
                    print(
                        "Please save the study file with a new name or call study iwth 'overwrite_on_change=True' to overwrite the existing study file."
                    )

        if self.coop:
            self.push()
            if self.overwrite_on_change:
                self.save()
            else:
                raise ValueError(
                    "If you want to push to coop, you must save the study file with a new name or call study iwth 'overwrite_on_change=True' to overwrite the existing study file."
                )
<<<<<<< HEAD

        print("Objects in study now:")
        self.print()
=======
>>>>>>> 6cb64f5d

        if self.proof_of_work_difficulty:
            print("Adding proof of work to study...")
            from edsl.study.ProofOfWork import ProofOfWork

            # TODO: Need to check if hashes are the same.
            if not self.proof_of_work.input_data:
                self.proof_of_work.add_input_data(str(self.__hash__()))
            self.proof_of_work.add_proof(self.proof_of_work_difficulty)
            print(
                "Proof of work added to study with difficulty ",
                self.proof_of_work_difficulty,
            )
            print(self.proof_of_work)
            self.save()


    def to_dict(self):
        return {
            "name": self.name,
            "description": self.description,
            "objects": {hash: obj.to_dict() for hash, obj in self.objects.items()},
            "cache": self.cache.to_dict(),
            "use_study_cache": self.use_study_cache,
            "overwrite_on_change": self.overwrite_on_change,
            "proof_of_work": self.proof_of_work.to_dict(),
        }

    def versions(self):
        """Return a dictionary of objects grouped by variable name."""
        d = {}
        for hash, obj_entry in self.objects.items():
            if obj_entry.variable_name not in d:
                d[obj_entry.variable_name] = [obj_entry]
            else:
                d[obj_entry.variable_name].append(obj_entry)

        return d

    def diff(self, variable_name: str, index1: int, index2: int):
        """Return the difference between the versions of an object."""
        versions = self.versions()[variable_name]
        diff = versions[index2].object - versions[index1].object
        return diff

    @classmethod
    def example(cls):
        with cls(name="cool_study") as study:
            from edsl import QuestionFreeText

            q = QuestionFreeText.example()
        return study

    @classmethod
    def from_dict(cls, d):
        d["cache"] = Cache.from_dict(d["cache"])
        d["objects"] = {
            str(object_hash): ObjectEntry.from_dict(obj_dict)
            for object_hash, obj_dict in d["objects"].items()
        }
        d["proof_of_work"] = ProofOfWork.from_dict(d["proof_of_work"])
        return cls(**d)

    def save(self):
<<<<<<< HEAD
        print(f"Saving study to {self.filename}.json")
        with open(self.filename + ".json", "w") as f:
=======
        print(f"Saving study to {self.file_path}.json")
        with open(self.file_path + ".json", "w") as f:
>>>>>>> 6cb64f5d
            json.dump(self.to_dict(), f, indent=4)

    def _get_system_info(self):
        return {
            "platform": platform.platform(),
            "system": platform.system(),
            "processor": platform.processor(),
            "hostname": socket.gethostname(),
        }
<<<<<<< HEAD
    
    @staticmethod
    def _get_description(object):
        text = ""
        if hasattr(object, "__len__"):
            text += f"Num. entries: {len(object)}"
        if hasattr(object, "question_name"):
            text += f"Question name: {object.question_name}"
        return text

    def add_edsl_object(self, object, variable_name, description=None) -> None:
        if description is None:
            description = self._get_description(object)
=======

    def add_edsl_object(self, object, variable_name, description=None) -> None:
>>>>>>> 6cb64f5d
        oe = ObjectEntry(
            variable_name=variable_name, object=object, description=description
        )
        if oe.hash in self.objects:
            return
        else:
            self.objects[oe.hash] = oe

    def load_name_space(self):
        for variable_name, object in self.edsl_objects.items():
            globals()[variable_name] = object

    def push(self, refresh=False) -> None:
        """Push the objects to coop."""
        for obj_entry in self.objects.values():
            obj_entry.push(refresh=refresh)

    def _write_local(self):
        timestamp = datetime.fromtimestamp(self.start_time).strftime("%Y%m%d_%H%M%S")
        log_folder = os.path.join(self.log_dir, f"study_log_{timestamp}")
        os.makedirs(log_folder)
        for hash, obj in self.objects.items():
            # print(f"Now saving object of type {obj.__class__.__name__} with hash:", hash)
            obj.save(
                os.path.join(log_folder, f"{obj.__class__.__name__}_{hash}"),
                compress=False,
            )

    def __repr__(self):
<<<<<<< HEAD
        return f"""Study(name = {self.name}, description = {self.description}, objects = {self.objects}, cache = {self.cache}, filename = {self.filename}, coop = {self.coop}, use_study_cache = {self.use_study_cache}, overwrite_on_change = {self.overwrite_on_change})"""

if __name__ == "__main__":
    import doctest
    doctest.testmod(optionflags=doctest.ELLIPSIS)

    # with Study(name = "cool_study") as study:
    #      from edsl import QuestionFreeText
    #      q = QuestionFreeText.example()
    
    # assert len(study.objects) == 1
  
=======
        return f"""Study(name = {self.name}, description = {self.description}, objects = {self.objects}, cache = {self.cache}, file_path = {self.file_path}, coop = {self.coop}, use_study_cache = {self.use_study_cache}, overwrite_on_change = {self.overwrite_on_change})"""


# if __name__ == "__main__":
#     with Study(name = "cool_study") as study:
#         from edsl import QuestionFreeText
#         q = QuestionFreeText.example()

# len(study.objects)
# import doctest
# doctest.testmod(optionflags=doctest.ELLIPSIS)

if __name__ == "__main__":
    from edsl import Cache, QuestionFreeText, ScenarioList

    study = Study(
        name="kktv2",
        description="KKT replication",
        file_path="fhm_replication2",
        coop=False,
        proof_of_work_difficulty=4,
    )

    with study:
        q = QuestionFreeText.example()
        results = q.run()


# r0 = study.versions()['results'][0].object; r1 = study.versions()['results'][1].object; diff = r1 - r0; print(diff)

# c0 = study.versions()['c'][0].object
# c1 = study.versions()['c'][1].object
# diff = c1 - c0
# print(diff)

# d = study.to_dict()
# newd = Study.from_dict(d)
>>>>>>> 6cb64f5d
<|MERGE_RESOLUTION|>--- conflicted
+++ resolved
@@ -6,10 +6,6 @@
 import json
 from typing import Optional, List, Dict
 from datetime import datetime
-<<<<<<< HEAD
-=======
-import inspect
->>>>>>> 6cb64f5d
 
 # from edsl.Base import Base
 from edsl import Cache, set_session_cache, unset_session_cache
@@ -17,65 +13,7 @@
 
 from edsl.study.ObjectEntry import ObjectEntry
 from edsl.study.ProofOfWork import ProofOfWork
-<<<<<<< HEAD
 from edsl.study.SnapShot import SnapShot
-=======
-
-
-class SnapShot:
-    def __init__(self):
-        self.edsl_objects = dict(self._get_edsl_objects())
-        self.edsl_classes = dict(self._get_edsl_classes())
-
-    def _get_edsl_classes(
-        self, namespace: Optional[dict] = None
-    ) -> Generator[tuple[str, type], None, None]:
-        """Get all EDSL classes in the namespace.
-
-        :param namespace: The namespace to search for EDSL classes. The default is the global namespace.
-
-        >>> sn = SnapShot()
-        >>> list(sn._get_edsl_classes(namespace = {}))
-        []
-
-        >>> sn = SnapShot()
-        >>> sn.edsl_classes
-        {'Cache': <class 'edsl.data.Cache.Cache'>}
-        """
-        from edsl.Base import RegisterSubclassesMeta
-        from edsl import QuestionBase
-
-        if namespace is None:
-            namespace = globals()
-        for name, value in namespace.items():
-            if (
-                inspect.isclass(value)
-                and name in RegisterSubclassesMeta.get_registry()
-                and value != RegisterSubclassesMeta
-            ):
-                yield name, value
-            if inspect.isclass(value) and issubclass(value, QuestionBase):
-                yield name, value
-
-    def _get_edsl_objects(self) -> Generator[tuple[str, type], None, None]:
-        """Get all EDSL objects in the global namespace.
-
-        >>> sn = SnapShot()
-        >>> sn.edsl_objects
-        {}
-
-        """
-        from edsl.Base import Base
-
-        for name, value in globals().items():
-            if (
-                hasattr(value, "to_dict")
-                and not inspect.isclass(value)
-                and not isinstance(value, Study)
-            ):
-                yield name, value
-
->>>>>>> 6cb64f5d
 
 class Study:
     """A study organizes a series of EDSL objects.
@@ -108,28 +46,17 @@
 
     def __init__(
         self,
-<<<<<<< HEAD
         name: Optional[str] = None,
         filename: Optional[str] = None,
         description: Optional[str] = None,
         objects: Optional[Dict[str, ObjectEntry]] = None,
         cache: Optional[Cache] = None,
-=======
-        name: str,
-        description: Optional[str] = None,
-        objects: Optional[Dict[str, ObjectEntry]] = None,
-        cache: Optional[Cache] = None,
-        file_path: Optional[str] = None,
->>>>>>> 6cb64f5d
         coop: bool = False,
         use_study_cache=True,
         overwrite_on_change=True,
         proof_of_work=None,
         proof_of_work_difficulty: int = None,
-<<<<<<< HEAD
         namespace: Optional[dict] = None,
-=======
->>>>>>> 6cb64f5d
     ):
         """
         :param name: The name of the study.
@@ -141,7 +68,6 @@
         :param use_study_cache: Whether to use the study cache.
         :param overwrite_on_change: Whether to overwrite the study file if it has changed.
         """
-<<<<<<< HEAD
         if name is None and filename is None:
             raise ValueError("You must provide a name or a filename for the study.")
 
@@ -156,15 +82,6 @@
             and os.path.getsize(self.filename + ".json") > 0
         ):
             print(f"Using existing study file {self.filename}.json")
-=======
-        self.file_path = file_path or name
-        if (
-            self.file_path
-            and os.path.exists(self.file_path + ".json")
-            and os.path.getsize(self.file_path + ".json") > 0
-        ):
-            print(f"Using existing study file {file_path}.json")
->>>>>>> 6cb64f5d
             self._load_from_file()
         else:
             self.name = name
@@ -173,7 +90,6 @@
             self.cache = cache or Cache()
             self.proof_of_work = proof_of_work or ProofOfWork()
 
-<<<<<<< HEAD
         if namespace is None:
             # Get the caller's frame
             frame = inspect.currentframe().f_back
@@ -182,8 +98,6 @@
         else:
             self.namespace = namespace
 
-=======
->>>>>>> 6cb64f5d
         # These always overwrite the saved study
         self.coop = coop
         self.use_study_cache = use_study_cache
@@ -212,11 +126,7 @@
         >>> study2.name
         'poo'
         """
-<<<<<<< HEAD
         with open(self.filename + ".json", "r") as f:
-=======
-        with open(self.file_path + ".json", "r") as f:
->>>>>>> 6cb64f5d
             d = json.load(f)
             d["cache"] = Cache.from_dict(d["cache"])
             d["proof_of_work"] = ProofOfWork.from_dict(d["proof_of_work"])
@@ -239,10 +149,6 @@
         ...
         >>> os.remove("temp.json")
 
-<<<<<<< HEAD
-=======
-
->>>>>>> 6cb64f5d
         """
         print("Existing objects in study:")
         self.print()
@@ -275,11 +181,7 @@
         table.add_column("Description")
         table.add_column("Hash")
         table.add_column("Coop info")
-<<<<<<< HEAD
         for obj_hash, obj in self.objects.items():
-=======
-        for hash, obj in self.objects.items():
->>>>>>> 6cb64f5d
             url = (
                 ""
                 if not hasattr(obj, "coop_info") or obj.coop_info is None
@@ -288,7 +190,6 @@
             table.add_row(
                 obj.variable_name, obj.edsl_class_name, obj.description, obj.hash, url
             )
-<<<<<<< HEAD
         # Add cache at the end
         table.add_row(
             'N/A - Study Cache', 
@@ -297,8 +198,6 @@
             str(hash(self.cache)), 
             ''
         )
-=======
->>>>>>> 6cb64f5d
         console.print(table)
 
     def __exit__(self, exc_type, exc_val, exc_tb):
@@ -345,12 +244,9 @@
                 raise ValueError(
                     "If you want to push to coop, you must save the study file with a new name or call study iwth 'overwrite_on_change=True' to overwrite the existing study file."
                 )
-<<<<<<< HEAD
 
         print("Objects in study now:")
         self.print()
-=======
->>>>>>> 6cb64f5d
 
         if self.proof_of_work_difficulty:
             print("Adding proof of work to study...")
@@ -415,13 +311,8 @@
         return cls(**d)
 
     def save(self):
-<<<<<<< HEAD
         print(f"Saving study to {self.filename}.json")
         with open(self.filename + ".json", "w") as f:
-=======
-        print(f"Saving study to {self.file_path}.json")
-        with open(self.file_path + ".json", "w") as f:
->>>>>>> 6cb64f5d
             json.dump(self.to_dict(), f, indent=4)
 
     def _get_system_info(self):
@@ -431,7 +322,6 @@
             "processor": platform.processor(),
             "hostname": socket.gethostname(),
         }
-<<<<<<< HEAD
     
     @staticmethod
     def _get_description(object):
@@ -445,10 +335,6 @@
     def add_edsl_object(self, object, variable_name, description=None) -> None:
         if description is None:
             description = self._get_description(object)
-=======
-
-    def add_edsl_object(self, object, variable_name, description=None) -> None:
->>>>>>> 6cb64f5d
         oe = ObjectEntry(
             variable_name=variable_name, object=object, description=description
         )
@@ -478,7 +364,6 @@
             )
 
     def __repr__(self):
-<<<<<<< HEAD
         return f"""Study(name = {self.name}, description = {self.description}, objects = {self.objects}, cache = {self.cache}, filename = {self.filename}, coop = {self.coop}, use_study_cache = {self.use_study_cache}, overwrite_on_change = {self.overwrite_on_change})"""
 
 if __name__ == "__main__":
@@ -490,43 +375,4 @@
     #      q = QuestionFreeText.example()
     
     # assert len(study.objects) == 1
-  
-=======
-        return f"""Study(name = {self.name}, description = {self.description}, objects = {self.objects}, cache = {self.cache}, file_path = {self.file_path}, coop = {self.coop}, use_study_cache = {self.use_study_cache}, overwrite_on_change = {self.overwrite_on_change})"""
-
-
-# if __name__ == "__main__":
-#     with Study(name = "cool_study") as study:
-#         from edsl import QuestionFreeText
-#         q = QuestionFreeText.example()
-
-# len(study.objects)
-# import doctest
-# doctest.testmod(optionflags=doctest.ELLIPSIS)
-
-if __name__ == "__main__":
-    from edsl import Cache, QuestionFreeText, ScenarioList
-
-    study = Study(
-        name="kktv2",
-        description="KKT replication",
-        file_path="fhm_replication2",
-        coop=False,
-        proof_of_work_difficulty=4,
-    )
-
-    with study:
-        q = QuestionFreeText.example()
-        results = q.run()
-
-
-# r0 = study.versions()['results'][0].object; r1 = study.versions()['results'][1].object; diff = r1 - r0; print(diff)
-
-# c0 = study.versions()['c'][0].object
-# c1 = study.versions()['c'][1].object
-# diff = c1 - c0
-# print(diff)
-
-# d = study.to_dict()
-# newd = Study.from_dict(d)
->>>>>>> 6cb64f5d
+  