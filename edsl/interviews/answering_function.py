import asyncio
import copy
import weakref
from typing import TYPE_CHECKING, Any, Callable, Union

if TYPE_CHECKING:
    from ..invigilators.invigilator_base import InvigilatorBase
    from ..key_management import KeyLookup
    from ..questions import QuestionBase
    from .interview import Interview

from ..data_transfer_models import EDSLResultObjectInput
from ..jobs.fetch_invigilator import FetchInvigilator
from ..language_models.exceptions import LanguageModelNoResponseError
from ..questions.exceptions import QuestionAnswerValidationError
from ..surveys.base import EndOfSurvey
from ..tasks import TaskStatus
from .exception_tracking import InterviewExceptionEntry


class RetryConfig:
    from ..config import CONFIG

    EDSL_BACKOFF_START_SEC = float(CONFIG.get("EDSL_BACKOFF_START_SEC"))
    EDSL_BACKOFF_MAX_SEC = float(CONFIG.get("EDSL_BACKOFF_MAX_SEC"))
    EDSL_MAX_ATTEMPTS = int(CONFIG.get("EDSL_MAX_ATTEMPTS"))


class SkipHandler:
    def __init__(self, interview: "Interview"):
        # Store a weak reference to the interview
        self._interview_ref = weakref.ref(interview)
        
        # Cache only the skip function which doesn't maintain a reference to the interview
        try:
            self.skip_function: Callable = (
                interview.survey.rule_collection.skip_question_before_running
            )
        except (AttributeError, KeyError):
            # Fallback for test environments
            self.skip_function = lambda *args: False

    @property
    def interview(self):
        """Access the interview via weak reference if it still exists."""
        interview = self._interview_ref()
        if interview is None:
            raise RuntimeError("Interview has been garbage collected")
        return interview
        
    @property
    def _to_index(self):
        return self.interview.to_index
        
    @property
    def _survey(self):
        return self.interview.survey
        
    @property
    def _answers(self):
        return self.interview.answers
        
    @property
    def _scenario(self):
        return self.interview.scenario
        
    @property
    def _agent_traits(self):
        try:
            return self.interview.agent["traits"]
        except (AttributeError, KeyError):
            return {}
    
    @property
    def _skip_flags(self):
        return self.interview.skip_flags

    def should_skip(self, current_question: "QuestionBase") -> bool:
        """Determine if the current question should be skipped."""
        current_question_index = self._to_index[current_question.question_name]
        
        # Handle ScenarioList case - convert to dict first
        scenario_dict = {}
        if hasattr(self._scenario, 'items'):
            # Handle standard dict scenario
            scenario_dict = self._scenario
        else:
            # Handle ScenarioList or other scenario object
            # Access as a dict if possible, otherwise try to convert
            scenario_dict = dict(self._scenario) if hasattr(self._scenario, '__iter__') else {}
            
        combined_answers = dict(self._answers)
        combined_answers.update(scenario_dict)
        combined_answers.update(self._agent_traits)
        
        return self.skip_function(current_question_index, combined_answers)

    def _current_info_env(self) -> dict[str, Any]:
        """
        - The current answers are "generated_tokens" and "comment"
        - The scenario should have "scenario." added to the keys
        - The agent traits should have "agent." added to the keys
        """
        # Process answers dictionary
        processed_answers = {}
        for key, value in self._answers.items():
            if key.endswith("_generated_tokens"):
                base_name = key.replace("_generated_tokens", "")
                processed_answers[f"{base_name}.generated_tokens"] = value
            elif key.endswith("_comment"):
                base_name = key.replace("_comment", "")
                processed_answers[f"{base_name}.comment"] = value
            else:
                # Regular answer
                processed_answers[f"{key}.answer"] = value

        # Process scenario dictionary
<<<<<<< HEAD
        processed_scenario = {f"scenario.{k}": v for k, v in self._scenario.items()}

        # Process agent traits
        processed_agent = {f"agent.{k}": v for k, v in self._agent_traits.items()}
=======
        processed_scenario = {
            f"scenario.{k}": v for k, v in self.interview.scenario.items()
        }

        # Process agent traits
        processed_agent = {
            f"agent.{k}": v for k, v in self.interview.agent["traits"].items()
        }
>>>>>>> da4164f4

        return processed_answers | processed_scenario | processed_agent

    def cancel_skipped_questions(self, current_question: "QuestionBase") -> None:
        """Cancel the tasks for questions that should be skipped."""
        current_question_index: int = self._to_index[
            current_question.question_name
        ]
        answers = self._current_info_env()

        # Get the index of the next question, which could also be the end of the survey
<<<<<<< HEAD
        next_question: Union[int, EndOfSurvey] = (
            self._survey.rule_collection.next_question(
                q_now=current_question_index,
                answers=answers,
            )
=======
        next_question: Union[
            int, EndOfSurvey
        ] = self.interview.survey.rule_collection.next_question(
            q_now=current_question_index,
            answers=answers,
>>>>>>> da4164f4
        )

        def cancel_between(start, end):
            """Cancel the tasks for questions between the start and end indices."""
            for i in range(start, end):
<<<<<<< HEAD
                #print(f"Cancelling task {i}")
                #self.interview.tasks[i].cancel()
                #self.interview.tasks[i].set_result("skipped")
                interview = self._interview_ref()
                if interview is not None:
                    interview.skip_flags[self._survey.questions[i].question_name] = True
                else:
                    # If interview is gone, there's nothing to skip anymore
                    return
=======
                # print(f"Cancelling task {i}")
                # self.interview.tasks[i].cancel()
                # self.interview.tasks[i].set_result("skipped")
                self.interview.skip_flags[
                    self.interview.survey.questions[i].question_name
                ] = True
>>>>>>> da4164f4

        if (next_question_index := next_question.next_q) == EndOfSurvey:
            cancel_between(
                current_question_index + 1, len(self._survey.questions)
            )
            return

        if next_question_index > (current_question_index + 1):
            cancel_between(current_question_index + 1, next_question_index)


class AnswerQuestionFunctionConstructor:
    """Constructs a function that answers a question and records the answer."""

    def __init__(self, interview: "Interview", key_lookup: "KeyLookup"):
        # Store a weak reference to the interview
        self._interview_ref = weakref.ref(interview)
        self.key_lookup = key_lookup
        
        # Store configuration settings that won't change during lifecycle
        self._raise_validation_errors = getattr(interview, "raise_validation_errors", False)
        self._stop_on_exception = getattr(interview, "stop_on_exception", False)
        
        self.had_language_model_no_response_error: bool = False

        # Initialize fetch invigilator with the interview - this should use weakref internally
        self.invigilator_fetcher = FetchInvigilator(
            interview, key_lookup=self.key_lookup
        )
        
        # In our test environment, we might not be able to create the SkipHandler
        # because example Interview might not have all required attributes
        # So we'll initialize it conditionally
        if hasattr(interview, 'skip_flags'):
            self.skip_handler = SkipHandler(interview)
        else:
            self.skip_handler = None

    @property
    def interview(self):
        """Access the interview via weak reference if it still exists."""
        interview = self._interview_ref()
        if interview is None:
            raise RuntimeError("Interview has been garbage collected")
        return interview
        
    @property
    def _answers(self):
        return self.interview.answers
        
    @property
    def _exceptions(self):
        return self.interview.exceptions
        
    @property
    def _to_index(self):
        return self.interview.to_index
        
    @property
    def _skip_flags(self):
        if hasattr(self.interview, "skip_flags"):
            return self.interview.skip_flags
        return {}

    def _handle_exception(
        self, e: Exception, invigilator: "InvigilatorBase", task=None
    ):
        """Handle an exception that occurred while answering a question."""
        interview = self._interview_ref()
        if interview is None:
            # If interview is gone, we can't really handle the exception properly
            # Just raise it to the caller
            raise e

<<<<<<< HEAD
        # Copy to freeze the answers here for logging
        answers = copy.copy(self._answers)
        
=======
        answers = copy.copy(
            self.interview.answers
        )  # copy to freeze the answers here for logging
>>>>>>> da4164f4
        exception_entry = InterviewExceptionEntry(
            exception=e,
            invigilator=invigilator,
            answers=answers,
        )
        
        if task:
            task.task_status = TaskStatus.FAILED

        # Add to exceptions - need to use the interview reference here
        interview.exceptions.add(
            invigilator.question.question_name, exception_entry
        )

        # Check if we should raise validation errors
        if self._raise_validation_errors and isinstance(
            e, QuestionAnswerValidationError
        ):
            raise e

        # Check if we should stop on exception
        if self._stop_on_exception:
            raise e

    def __call__(self):
        return self.answer_question_and_record_task

    async def answer_question_and_record_task(
        self,
        *,
        question: "QuestionBase",
        task=None,
    ) -> "EDSLResultObjectInput":
        from tenacity import (
            RetryError,
            retry,
            retry_if_exception_type,
            stop_after_attempt,
            wait_exponential,
        )

        @retry(
            stop=stop_after_attempt(RetryConfig.EDSL_MAX_ATTEMPTS),
            wait=wait_exponential(
                multiplier=RetryConfig.EDSL_BACKOFF_START_SEC,
                max=RetryConfig.EDSL_BACKOFF_MAX_SEC,
            ),
            retry=retry_if_exception_type(LanguageModelNoResponseError),
            reraise=True,
        )
        async def attempt_answer():
            # Get a reference to the interview (may be None if it's been garbage collected)
            interview = self._interview_ref()
            
            # Get the invigilator for this question
            invigilator = self.invigilator_fetcher(question)
            
            # Check if interview still exists
            if interview is None:
                # If interview is gone, we can't really process this question
                # Return a failure result
                return invigilator.get_failed_task_result(
                    failure_reason="Interview has been garbage collected."
                )

            # Check if question should be skipped - use cached skip_flags if available
            skip_flags = getattr(self, "_skip_flags", None) or interview.skip_flags
            if skip_flags.get(question.question_name, False):
                return invigilator.get_failed_task_result(
                    failure_reason="Question skipped."
                )
<<<<<<< HEAD

            if self.skip_handler and self.skip_handler.should_skip(question):
=======
            if self.skip_handler.should_skip(question):
>>>>>>> da4164f4
                return invigilator.get_failed_task_result(
                    failure_reason="Question skipped."
                )

            had_language_model_no_response_error = False
            try:
                response: EDSLResultObjectInput = (
                    await invigilator.async_answer_question()
                )
                if response.validated:
                    # Re-check if interview exists before updating it
                    interview = self._interview_ref()
                    if interview is not None:
                        interview.answers.add_answer(
                            response=response, question=question
                        )
                        if self.skip_handler:
                            self.skip_handler.cancel_skipped_questions(question)
                else:
                    if (
                        hasattr(response, "exception_occurred")
                        and response.exception_occurred
                    ):
                        raise response.exception_occurred

            except QuestionAnswerValidationError as e:
                self._handle_exception(e, invigilator, task)
                return invigilator.get_failed_task_result(
                    failure_reason="Question answer validation failed."
                )

            except asyncio.TimeoutError as e:
                self._handle_exception(e, invigilator, task)
                had_language_model_no_response_error = True
                raise LanguageModelNoResponseError(
                    f"Language model timed out for question '{question.question_name}.'"
                )

            except Exception as e:
                self._handle_exception(e, invigilator, task)

            if "response" not in locals():
                had_language_model_no_response_error = True
                raise LanguageModelNoResponseError(
                    f"Language model did not return a response for question '{question.question_name}.'"
                )
<<<<<<< HEAD

            # Re-check if interview exists before accessing exceptions
            interview = self._interview_ref()
=======
>>>>>>> da4164f4
            if (
                interview is not None
                and question.question_name in interview.exceptions
                and had_language_model_no_response_error
            ):
                interview.exceptions.record_fixed_question(question.question_name)

            return response

        try:
            out = await attempt_answer()
            return out
        except RetryError as retry_error:
            original_error = retry_error.last_attempt.exception()
            self._handle_exception(
                original_error, self.invigilator_fetcher(question), task
            )
            raise original_error

<|MERGE_RESOLUTION|>--- conflicted
+++ resolved
@@ -30,7 +30,7 @@
     def __init__(self, interview: "Interview"):
         # Store a weak reference to the interview
         self._interview_ref = weakref.ref(interview)
-        
+
         # Cache only the skip function which doesn't maintain a reference to the interview
         try:
             self.skip_function: Callable = (
@@ -47,30 +47,30 @@
         if interview is None:
             raise RuntimeError("Interview has been garbage collected")
         return interview
-        
+
     @property
     def _to_index(self):
         return self.interview.to_index
-        
+
     @property
     def _survey(self):
         return self.interview.survey
-        
+
     @property
     def _answers(self):
         return self.interview.answers
-        
+
     @property
     def _scenario(self):
         return self.interview.scenario
-        
+
     @property
     def _agent_traits(self):
         try:
             return self.interview.agent["traits"]
         except (AttributeError, KeyError):
             return {}
-    
+
     @property
     def _skip_flags(self):
         return self.interview.skip_flags
@@ -78,21 +78,23 @@
     def should_skip(self, current_question: "QuestionBase") -> bool:
         """Determine if the current question should be skipped."""
         current_question_index = self._to_index[current_question.question_name]
-        
+
         # Handle ScenarioList case - convert to dict first
         scenario_dict = {}
-        if hasattr(self._scenario, 'items'):
+        if hasattr(self._scenario, "items"):
             # Handle standard dict scenario
             scenario_dict = self._scenario
         else:
             # Handle ScenarioList or other scenario object
             # Access as a dict if possible, otherwise try to convert
-            scenario_dict = dict(self._scenario) if hasattr(self._scenario, '__iter__') else {}
-            
+            scenario_dict = (
+                dict(self._scenario) if hasattr(self._scenario, "__iter__") else {}
+            )
+
         combined_answers = dict(self._answers)
         combined_answers.update(scenario_dict)
         combined_answers.update(self._agent_traits)
-        
+
         return self.skip_function(current_question_index, combined_answers)
 
     def _current_info_env(self) -> dict[str, Any]:
@@ -115,73 +117,41 @@
                 processed_answers[f"{key}.answer"] = value
 
         # Process scenario dictionary
-<<<<<<< HEAD
         processed_scenario = {f"scenario.{k}": v for k, v in self._scenario.items()}
 
         # Process agent traits
         processed_agent = {f"agent.{k}": v for k, v in self._agent_traits.items()}
-=======
-        processed_scenario = {
-            f"scenario.{k}": v for k, v in self.interview.scenario.items()
-        }
-
-        # Process agent traits
-        processed_agent = {
-            f"agent.{k}": v for k, v in self.interview.agent["traits"].items()
-        }
->>>>>>> da4164f4
 
         return processed_answers | processed_scenario | processed_agent
 
     def cancel_skipped_questions(self, current_question: "QuestionBase") -> None:
         """Cancel the tasks for questions that should be skipped."""
-        current_question_index: int = self._to_index[
-            current_question.question_name
-        ]
+        current_question_index: int = self._to_index[current_question.question_name]
         answers = self._current_info_env()
 
         # Get the index of the next question, which could also be the end of the survey
-<<<<<<< HEAD
-        next_question: Union[int, EndOfSurvey] = (
-            self._survey.rule_collection.next_question(
-                q_now=current_question_index,
-                answers=answers,
-            )
-=======
         next_question: Union[
             int, EndOfSurvey
-        ] = self.interview.survey.rule_collection.next_question(
+        ] = self._survey.rule_collection.next_question(
             q_now=current_question_index,
             answers=answers,
->>>>>>> da4164f4
         )
 
         def cancel_between(start, end):
             """Cancel the tasks for questions between the start and end indices."""
             for i in range(start, end):
-<<<<<<< HEAD
-                #print(f"Cancelling task {i}")
-                #self.interview.tasks[i].cancel()
-                #self.interview.tasks[i].set_result("skipped")
+                # print(f"Cancelling task {i}")
+                # self.interview.tasks[i].cancel()
+                # self.interview.tasks[i].set_result("skipped")
                 interview = self._interview_ref()
                 if interview is not None:
                     interview.skip_flags[self._survey.questions[i].question_name] = True
                 else:
                     # If interview is gone, there's nothing to skip anymore
                     return
-=======
-                # print(f"Cancelling task {i}")
-                # self.interview.tasks[i].cancel()
-                # self.interview.tasks[i].set_result("skipped")
-                self.interview.skip_flags[
-                    self.interview.survey.questions[i].question_name
-                ] = True
->>>>>>> da4164f4
 
         if (next_question_index := next_question.next_q) == EndOfSurvey:
-            cancel_between(
-                current_question_index + 1, len(self._survey.questions)
-            )
+            cancel_between(current_question_index + 1, len(self._survey.questions))
             return
 
         if next_question_index > (current_question_index + 1):
@@ -195,22 +165,24 @@
         # Store a weak reference to the interview
         self._interview_ref = weakref.ref(interview)
         self.key_lookup = key_lookup
-        
+
         # Store configuration settings that won't change during lifecycle
-        self._raise_validation_errors = getattr(interview, "raise_validation_errors", False)
+        self._raise_validation_errors = getattr(
+            interview, "raise_validation_errors", False
+        )
         self._stop_on_exception = getattr(interview, "stop_on_exception", False)
-        
+
         self.had_language_model_no_response_error: bool = False
 
         # Initialize fetch invigilator with the interview - this should use weakref internally
         self.invigilator_fetcher = FetchInvigilator(
             interview, key_lookup=self.key_lookup
         )
-        
+
         # In our test environment, we might not be able to create the SkipHandler
         # because example Interview might not have all required attributes
         # So we'll initialize it conditionally
-        if hasattr(interview, 'skip_flags'):
+        if hasattr(interview, "skip_flags"):
             self.skip_handler = SkipHandler(interview)
         else:
             self.skip_handler = None
@@ -222,19 +194,19 @@
         if interview is None:
             raise RuntimeError("Interview has been garbage collected")
         return interview
-        
+
     @property
     def _answers(self):
         return self.interview.answers
-        
+
     @property
     def _exceptions(self):
         return self.interview.exceptions
-        
+
     @property
     def _to_index(self):
         return self.interview.to_index
-        
+
     @property
     def _skip_flags(self):
         if hasattr(self.interview, "skip_flags"):
@@ -251,28 +223,20 @@
             # Just raise it to the caller
             raise e
 
-<<<<<<< HEAD
         # Copy to freeze the answers here for logging
         answers = copy.copy(self._answers)
-        
-=======
-        answers = copy.copy(
-            self.interview.answers
-        )  # copy to freeze the answers here for logging
->>>>>>> da4164f4
+
         exception_entry = InterviewExceptionEntry(
             exception=e,
             invigilator=invigilator,
             answers=answers,
         )
-        
+
         if task:
             task.task_status = TaskStatus.FAILED
 
         # Add to exceptions - need to use the interview reference here
-        interview.exceptions.add(
-            invigilator.question.question_name, exception_entry
-        )
+        interview.exceptions.add(invigilator.question.question_name, exception_entry)
 
         # Check if we should raise validation errors
         if self._raise_validation_errors and isinstance(
@@ -313,10 +277,10 @@
         async def attempt_answer():
             # Get a reference to the interview (may be None if it's been garbage collected)
             interview = self._interview_ref()
-            
+
             # Get the invigilator for this question
             invigilator = self.invigilator_fetcher(question)
-            
+
             # Check if interview still exists
             if interview is None:
                 # If interview is gone, we can't really process this question
@@ -331,12 +295,8 @@
                 return invigilator.get_failed_task_result(
                     failure_reason="Question skipped."
                 )
-<<<<<<< HEAD
 
             if self.skip_handler and self.skip_handler.should_skip(question):
-=======
-            if self.skip_handler.should_skip(question):
->>>>>>> da4164f4
                 return invigilator.get_failed_task_result(
                     failure_reason="Question skipped."
                 )
@@ -383,12 +343,9 @@
                 raise LanguageModelNoResponseError(
                     f"Language model did not return a response for question '{question.question_name}.'"
                 )
-<<<<<<< HEAD
 
             # Re-check if interview exists before accessing exceptions
             interview = self._interview_ref()
-=======
->>>>>>> da4164f4
             if (
                 interview is not None
                 and question.question_name in interview.exceptions
@@ -406,5 +363,4 @@
             self._handle_exception(
                 original_error, self.invigilator_fetcher(question), task
             )
-            raise original_error
-
+            raise original_error