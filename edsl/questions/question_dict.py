"""
question_dict.py

Drop-in replacement for `QuestionDict`, with dynamic creation of a Pydantic model 
to validate user responses automatically (just like QuestionNumerical).


Failure: 

```python { "first_name": "Kris", "last_name": "Rosemann", "phone": "(262) 506-6064", "email": "InvestorRelations@generac.com", "title": "Senior Manager Corporate Development & Investor Relations", "external": False } ``` The first name and last name are extracted directly from the text. The phone number and email are provided in the text. The title is also given in the text. The email domain "generac.com" suggests that it is an internal email address, so "external" is set to False.
"""

from __future__ import annotations
from typing import Union, Optional, Dict, List, Any, Type
from pydantic import BaseModel, Field, create_model
from jinja2 import Environment, FileSystemLoader, TemplateNotFound
from pathlib import Path
import re
import ast

from .question_base import QuestionBase
from .descriptors import (
    AnswerKeysDescriptor,
    ValueTypesDescriptor,
    ValueDescriptionsDescriptor,
    QuestionTextDescriptor,
)
from .response_validator_abc import ResponseValidatorABC
from .exceptions import QuestionCreationValidationError
from .decorators import inject_exception


def _parse_type_string(type_str: str) -> Any:
    """
    Very simplistic parser that can map:
      - "int"   -> int
      - "float" -> float
      - "str"   -> str
      - "list[str]" -> List[str]
      - ...
    Expand this as needed for more advanced usage.
    """
    type_str = type_str.strip().lower()
    if type_str == "int":
        return int
    elif type_str == "float":
        return float
    elif type_str == "str":
        return str
    elif type_str == "list":
        return List[Any]
    elif type_str.startswith("list["):
        # e.g. "list[str]" or "list[int]" etc.
        inner = type_str[len("list["):-1].strip()
        return List[_parse_type_string(inner)]
    # If none matched, return a very permissive type or raise an error
    return Any


def create_dict_response(
    answer_keys: List[str],
    value_types: List[str],
    permissive: bool = False,
) -> Type[BaseModel]:
    """
    Dynamically builds a Pydantic model that has:
      - an `answer` submodel containing your required keys
      - an optional `comment` field

    If `permissive=False`, extra keys in `answer` are forbidden.
    If `permissive=True`,  extra keys in `answer` are allowed.
    """

    # 1) Build the 'answer' submodel fields
    #    Each key is required (using `...`), with the associated type from value_types.
    field_definitions = {}
    for key, t_str in zip(answer_keys, value_types):
        python_type = _parse_type_string(t_str)
        field_definitions[key] = (python_type, Field(...))

    # Use Pydantic's create_model to construct an "AnswerSubModel" with these fields
    AnswerSubModel = create_model(
        "AnswerSubModel",
        __base__=BaseModel,
        **field_definitions
    )

    # 2) Define the top-level model with `answer` + optional `comment`
    class DictResponse(BaseModel):
        answer: AnswerSubModel
        comment: Optional[str] = None
        generated_tokens: Optional[Any] = Field(None)

        class Config:
            # If permissive=False, forbid extra keys in `answer`
            # If permissive=True, allow them
            extra = "allow" if permissive else "forbid"

    return DictResponse


class DictResponseValidator(ResponseValidatorABC):
    """
    Validator for dictionary responses with specific keys and value types.
    
    This validator ensures that:
    1. All required keys are present in the answer
    2. Each value has the correct type as specified
    3. Extra keys are forbidden unless permissive=True
    
    Examples:
        >>> from edsl.questions import QuestionDict
        >>> q = QuestionDict(
        ...     question_name="recipe",
        ...     question_text="Describe a recipe",
        ...     answer_keys=["name", "ingredients", "steps"],
        ...     value_types=["str", "list[str]", "list[str]"]
        ... )
        >>> validator = q.response_validator
        >>> result = validator.validate({
        ...     "answer": {
        ...         "name": "Pancakes", 
        ...         "ingredients": ["flour", "milk", "eggs"],
        ...         "steps": ["Mix", "Cook", "Serve"]
        ...     }
        ... })
        >>> sorted(result.keys())
        ['answer', 'comment', 'generated_tokens']
    """
    required_params = ["answer_keys", "permissive"]

    def fix(self, response, verbose=False):
        """
        Attempt to fix an invalid dictionary response.
        
        Examples:
            >>> # Set up validator with proper response model
            >>> from pydantic import BaseModel, create_model, Field
            >>> from typing import Optional
            >>> # Create a proper response model that matches our expected structure
            >>> AnswerModel = create_model('AnswerModel', name=(str, ...), age=(int, ...))
            >>> ResponseModel = create_model(
            ...     'ResponseModel',
            ...     answer=(AnswerModel, ...),
            ...     comment=(Optional[str], None),
            ...     generated_tokens=(Optional[Any], None)
            ... )
            >>> validator = DictResponseValidator(
            ...     response_model=ResponseModel,
            ...     answer_keys=["name", "age"],
            ...     permissive=False
            ... )
            >>> validator.value_types = ["str", "int"]
            
            # Fix dictionary with comment on same line
            >>> response = "{'name': 'john', 'age': 23} Here you go."
            >>> result = validator.fix(response)
            >>> dict(result['answer'])  # Convert to dict for consistent output
            {'name': 'john', 'age': 23}
            >>> result['comment']
            'Here you go.'
            
            # Fix type conversion (string to int)
            >>> response = {"answer": {"name": "john", "age": "23"}}
            >>> result = validator.fix(response)
            >>> dict(result['answer'])  # Convert to dict for consistent output
            {'name': 'john', 'age': 23}
            
            # Fix list from comma-separated string
            >>> AnswerModel2 = create_model('AnswerModel2', name=(str, ...), hobbies=(List[str], ...))
            >>> ResponseModel2 = create_model(
            ...     'ResponseModel2',
            ...     answer=(AnswerModel2, ...),
            ...     comment=(Optional[str], None),
            ...     generated_tokens=(Optional[Any], None)
            ... )
            >>> validator = DictResponseValidator(
            ...     response_model=ResponseModel2,
            ...     answer_keys=["name", "hobbies"],
            ...     permissive=False
            ... )
            >>> validator.value_types = ["str", "list[str]"]
            >>> response = {"answer": {"name": "john", "hobbies": "reading, gaming, coding"}}
            >>> result = validator.fix(response)
            >>> dict(result['answer'])  # Convert to dict for consistent output
            {'name': 'john', 'hobbies': ['reading', 'gaming', 'coding']}
            
            # Handle invalid input gracefully
            >>> response = "not a dictionary"
            >>> validator.fix(response)
            'not a dictionary'
        """
        # First try to separate dictionary from trailing comment if they're on the same line
        original_response = response
        if isinstance(response, str):
            # Try to find where the dictionary ends and comment begins
            try:
<<<<<<< HEAD
                dict_match = re.match(r'(\{.*?\})(.*)', response.strip())
                if dict_match:
                    dict_str, comment = dict_match.groups()
                    try:
                        answer_dict = ast.literal_eval(dict_str)
                        comment_text = comment.strip()
                        if verbose:
                            print(f"Extracted comment: '{comment_text}'")
                        response = {
                            "answer": answer_dict,
                            "comment": comment_text if comment_text else None,
                            "generated_tokens": response  # Store original response as generated tokens
                        }
                    except (ValueError, SyntaxError):
                        pass
            except Exception:
                pass
=======
                # Find the first opening brace
                response_str = response.strip()
                if response_str.startswith('{'):
                    # Count braces to find proper JSON ending
                    brace_count = 0
                    dict_end_pos = None
                    
                    for i, char in enumerate(response_str):
                        if char == '{':
                            brace_count += 1
                        elif char == '}':
                            brace_count -= 1
                            if brace_count == 0:
                                dict_end_pos = i + 1
                                break
                    
                    if dict_end_pos is not None:
                        dict_str = response_str[:dict_end_pos]
                        comment = response_str[dict_end_pos:].strip()
                        
                        try:
                            answer_dict = ast.literal_eval(dict_str)
                            response = {
                                "answer": answer_dict,
                                "comment": comment if comment else None
                            }
                            if verbose:
                                print(f"Successfully split answer from comment. Comment length: {len(comment) if comment else 0}")
                        except (ValueError, SyntaxError) as e:
                            if verbose:
                                print(f"Failed to parse dictionary: {e}")
            except Exception as e:
                if verbose:
                    print(f"Exception during dictionary parsing: {e}")
>>>>>>> f1c8a42b

        # Continue with existing fix logic
        if "answer" not in response or not isinstance(response["answer"], dict):
            if verbose:
                print("Cannot fix response: 'answer' field missing or not a dictionary")
            
            # Special case: if we have the original string response, try a more direct parsing approach
            if isinstance(original_response, str) and original_response.strip().startswith('{'):
                try:
                    # Try to parse the JSON part directly, skipping nested comments
                    response_str = original_response.strip()
                    import json
                    
                    # Find where the dict ends by tracking nested braces
                    brace_count = 0
                    dict_end_pos = None
                    
                    for i, char in enumerate(response_str):
                        if char == '{':
                            brace_count += 1
                        elif char == '}':
                            brace_count -= 1
                            if brace_count == 0:
                                dict_end_pos = i + 1
                                break
                    
                    if dict_end_pos is not None:
                        dict_str = response_str[:dict_end_pos]
                        comment = response_str[dict_end_pos:].strip()
                        
                        # Try parsing with JSON first (faster but stricter)
                        try:
                            dict_str = dict_str.replace("'", '"')  # Convert Python quotes to JSON quotes
                            dict_str = dict_str.replace("False", "false").replace("True", "true")  # Fix booleans
                            answer_dict = json.loads(dict_str)
                        except json.JSONDecodeError:
                            # Fall back to ast.literal_eval (safer)
                            try:
                                answer_dict = ast.literal_eval(dict_str)
                            except (ValueError, SyntaxError):
                                if verbose:
                                    print("Could not parse the dictionary part")
                                return original_response
                        
                        # Now fix types
                        fixed_answer = {}
                        for key, type_str in zip(self.answer_keys, getattr(self, "value_types", [])):
                            if key in answer_dict:
                                value = answer_dict[key]
                                # Convert types
                                if type_str == "int" and not isinstance(value, int):
                                    try:
                                        fixed_answer[key] = int(value)
                                        if verbose:
                                            print(f"Converted '{key}' from {type(value).__name__} to int")
                                    except (ValueError, TypeError):
                                        fixed_answer[key] = value
                                
                                elif type_str == "float" and not isinstance(value, float):
                                    try:
                                        fixed_answer[key] = float(value)
                                        if verbose:
                                            print(f"Converted '{key}' from {type(value).__name__} to float")
                                    except (ValueError, TypeError):
                                        fixed_answer[key] = value
                                
                                elif (type_str.startswith("list[") or type_str == "list") and not isinstance(value, list):
                                    # Convert string to list by splitting
                                    if isinstance(value, str):
                                        items = [item.strip() for item in value.split(",")]
                                        fixed_answer[key] = items
                                        if verbose:
                                            print(f"Converted '{key}' from string to list: {items}")
                                    else:
                                        fixed_answer[key] = value
                                else:
                                    fixed_answer[key] = value
                            else:
                                # Key not in answer, set a default
                                if type_str == "int":
                                    fixed_answer[key] = 0
                                elif type_str == "float":
                                    fixed_answer[key] = 0.0
                                elif type_str.startswith("list") or type_str == "list":
                                    fixed_answer[key] = []
                                else:
                                    fixed_answer[key] = ""
                        
                        # Construct final fixed response
                        fixed_response = {
                            "answer": fixed_answer,
                            "comment": comment if comment else None,
                            "generated_tokens": None
                        }
                        
                        if verbose:
                            print(f"Directly fixed response with type conversion")
                            
                        try:
                            # Try to validate
                            self.response_model.model_validate(fixed_response)
                            if verbose:
                                print("Successfully validated fixed response")
                            return fixed_response
                        except Exception as e:
                            if verbose:
                                print(f"Validation of direct fix failed: {e}")
                except Exception as e:
                    if verbose:
                        print(f"Error during direct parsing: {e}")
                
            return response
            
        answer_dict = response["answer"]
        fixed_answer = {}
        
        # Try to convert values to expected types
        for key, type_str in zip(self.answer_keys, getattr(self, "value_types", [])):
            if key in answer_dict:
                value = answer_dict[key]
                # Try type conversion based on the expected type
                if type_str == "int" and not isinstance(value, int):
                    try:
                        fixed_answer[key] = int(value)
                        if verbose:
                            print(f"Converted '{key}' from {type(value).__name__} to int")
                        continue
                    except (ValueError, TypeError):
                        pass
                
                elif type_str == "float" and not isinstance(value, float):
                    try:
                        fixed_answer[key] = float(value)
                        if verbose:
                            print(f"Converted '{key}' from {type(value).__name__} to float")
                        continue
                    except (ValueError, TypeError):
                        pass
                
                elif (type_str.startswith("list[") or type_str == "list") and not isinstance(value, list):
                    # Try to convert string to list by splitting
                    if isinstance(value, str):
                        items = [item.strip() for item in value.split(",")]
                        fixed_answer[key] = items
                        if verbose:
                            print(f"Converted '{key}' from string to list: {items}")
                        continue
                
                # If no conversion needed or possible, keep original
                fixed_answer[key] = value
        
        # Preserve any keys we didn't try to fix
        for key, value in answer_dict.items():
            if key not in fixed_answer:
                fixed_answer[key] = value
        
        # Return fixed response
        fixed_response = {
            "answer": fixed_answer,
            "comment": response.get("comment"),
            "generated_tokens": response.get("generated_tokens") or response  # Ensure generated_tokens is captured
        }
        
        try:
            # Validate the fixed answer
            self.response_model.model_validate(fixed_response)
            if verbose:
                print("Successfully fixed response")
            return fixed_response
        except Exception as e:
            if verbose:
                print(f"Validation failed for fixed answer: {e}")
            
            # If still failing, try one more time with default values for missing keys
            if hasattr(self, "answer_keys") and hasattr(self, "value_types"):
                for key, type_str in zip(self.answer_keys, getattr(self, "value_types", [])):
                    if key not in fixed_answer:
                        if type_str == "int":
                            fixed_answer[key] = 0
                        elif type_str == "float":
                            fixed_answer[key] = 0.0
                        elif type_str.startswith("list") or type_str == "list":
                            fixed_answer[key] = []
                        else:
                            fixed_answer[key] = ""
                
                # Try again with all keys
                fixed_response = {
                    "answer": fixed_answer,
                    "comment": response.get("comment"),
                    "generated_tokens": response.get("generated_tokens")
                }
                
                try:
                    # Validate the fixed answer
                    self.response_model.model_validate(fixed_response)
                    if verbose:
                        print("Successfully fixed response with defaults")
                    return fixed_response
                except Exception as e:
                    if verbose:
                        print(f"Validation still failed after adding defaults: {e}")
            
            return response

    valid_examples = [
        (
            {
                "answer": {
                    "name": "Hot Chocolate",
                    "num_ingredients": 5,
                    "ingredients": ["milk", "cocoa", "sugar"]
                }
            },
            {
                "answer_keys": ["name", "num_ingredients", "ingredients"],
                "value_types": ["str", "int", "list[str]"]
            },
        )
    ]
    invalid_examples = [
        (
            {"answer": {"name": 123}},  # Name should be a string
            {"answer_keys": ["name"], "value_types": ["str"]},
            "Key 'name' has value of type int, expected str",
        ),
        (
            {"answer": {"ingredients": "milk"}},  # Should be a list
            {"answer_keys": ["ingredients"], "value_types": ["list[str]"]},
            "Key 'ingredients' should be a list, got str",
        )
    ]


class QuestionDict(QuestionBase):
    """A QuestionDict allows you to create questions that expect dictionary responses
    with specific keys and value types. It dynamically builds a pydantic model
    so that Pydantic automatically raises ValidationError for missing/invalid fields.

    Documentation: https://docs.expectedparrot.com/en/latest/questions.html#questiondict

    Parameters
    ----------
    question_name : str
        Unique identifier for the question
    question_text : str
        The actual question text presented to users
    answer_keys : List[str]
        Keys that must be provided in the answer dictionary
    value_types : Optional[List[Union[str, type]]]
        Expected data types for each answer key
    value_descriptions : Optional[List[str]]
        Human-readable descriptions for each answer key
    include_comment : bool
        Whether to allow additional comments with the answer
    question_presentation : Optional[str]
        Alternative way to present the question
    answering_instructions : Optional[str]
        Additional instructions for answering
    permissive : bool
        If True, allows additional keys not specified in answer_keys
    """

    question_type = "dict"
    question_text: str = QuestionTextDescriptor()
    answer_keys: List[str] = AnswerKeysDescriptor()
    value_types: Optional[List[str]] = ValueTypesDescriptor()
    value_descriptions: Optional[List[str]] = ValueDescriptionsDescriptor()

    _response_model = None
    response_validator_class = DictResponseValidator

    def __init__(
        self,
        question_name: str,
        question_text: str,
        answer_keys: List[str],
        value_types: Optional[List[Union[str, type]]] = None,
        value_descriptions: Optional[List[str]] = None,
        include_comment: bool = True,
        question_presentation: Optional[str] = None,
        answering_instructions: Optional[str] = None,
        permissive: bool = False,
    ):
        self.question_name = question_name
        self.question_text = question_text
        self.answer_keys = answer_keys
        self.value_types = self._normalize_value_types(value_types)
        self.value_descriptions = value_descriptions
        self.include_comment = include_comment
        self.question_presentation = question_presentation or self._render_template(
            "question_presentation.jinja"
        )
        self.answering_instructions = answering_instructions or self._render_template(
            "answering_instructions.jinja"
        )
        self.permissive = permissive

        # Validation
        if self.value_types and len(self.value_types) != len(self.answer_keys):
            raise QuestionCreationValidationError(
                "Length of value_types must match length of answer_keys."
            )
        if self.value_descriptions and len(self.value_descriptions) != len(self.answer_keys):
            raise QuestionCreationValidationError(
                "Length of value_descriptions must match length of answer_keys."
            )

    def create_response_model(self) -> Type[BaseModel]:
        """
        Build and return the Pydantic model that should parse/validate user answers.
        This is similar to `QuestionNumerical.create_response_model`, but for dicts.
        """
        return create_dict_response(
            answer_keys=self.answer_keys,
            value_types=self.value_types or [],
            permissive=self.permissive
        )

    def _get_default_answer(self) -> Dict[str, Any]:
        """Build a default example answer based on the declared types."""
        if not self.value_types:
            # If user didn't specify types, return some default structure
            return {
                "title": "Sample Recipe",
                "ingredients": ["ingredient1", "ingredient2"],
                "num_ingredients": 2,
                "instructions": "Sample instructions"
            }

        answer = {}
        for key, type_str in zip(self.answer_keys, self.value_types):
            t_str = type_str.lower()
            if t_str.startswith("list["):
                # e.g. list[str], list[int], etc.
                inner = t_str[len("list["):-1].strip()
                if inner == "str":
                    answer[key] = ["sample_string"]
                elif inner == "int":
                    answer[key] = [1]
                elif inner == "float":
                    answer[key] = [1.0]
                else:
                    answer[key] = []
            elif t_str == "str":
                answer[key] = "sample_string"
            elif t_str == "int":
                answer[key] = 1
            elif t_str == "float":
                answer[key] = 1.0
            elif t_str == "list":
                answer[key] = []
            else:
                # fallback
                answer[key] = None
        return answer

    def _render_template(self, template_name: str) -> str:
        """Render a template using Jinja."""
        try:
            template_dir = Path(__file__).parent / "templates" / "dict"
            env = Environment(loader=FileSystemLoader(template_dir))
            template = env.get_template(template_name)
            return template.render(
                question_name=self.question_name,
                question_text=self.question_text,
                answer_keys=self.answer_keys,
                value_types=self.value_types,
                value_descriptions=self.value_descriptions,
                include_comment=self.include_comment,
            )
        except TemplateNotFound:
            return f"Template {template_name} not found in {template_dir}."

    @staticmethod
    def _normalize_value_types(value_types: Optional[List[Union[str, type]]]) -> Optional[List[str]]:
        """
        Convert all value_types to string representations (e.g. "int", "list[str]", etc.).
        This logic is similar to your original approach but expanded to handle
        python `type` objects as well as string hints.
        """
        if not value_types:
            return None

        def normalize_type(t) -> str:
            # Already a string?
            if isinstance(t, str):
                return t.lower().strip()

            # It's a Python built-in type?
            if hasattr(t, "__name__"):
                if t.__name__ == "List":
                    return "list"
                # For int, float, str, etc.
                return t.__name__.lower()

            # If it's a generic type like List[str], parse from its __origin__ / __args__
            # or fallback:
            return str(t).lower()

        return [normalize_type(t) for t in value_types]

    def to_dict(self, add_edsl_version: bool = True) -> dict:
        """Serialize to JSON-compatible dictionary."""
        return {
            "question_type": self.question_type,
            "question_name": self.question_name,
            "question_text": self.question_text,
            "answer_keys": self.answer_keys,
            "value_types": self.value_types or [],
            "value_descriptions": self.value_descriptions or [],
            "include_comment": self.include_comment,
            "permissive": self.permissive,
        }

    @classmethod
    def from_dict(cls, data: dict) -> 'QuestionDict':
        """Recreate from a dictionary."""
        return cls(
            question_name=data["question_name"],
            question_text=data["question_text"],
            answer_keys=data["answer_keys"],
            value_types=data.get("value_types"),
            value_descriptions=data.get("value_descriptions"),
            include_comment=data.get("include_comment", True),
            permissive=data.get("permissive", False),
        )

    @classmethod
    @inject_exception
    def example(cls) -> 'QuestionDict':
        """Return an example question."""
        return cls(
            question_name="example",
            question_text="Please provide a simple recipe for hot chocolate.",
            answer_keys=["title", "ingredients", "num_ingredients", "instructions"],
            value_types=["str", "list[str]", "int", "str"],
            value_descriptions=[
                "The title of the recipe.",
                "A list of ingredients.",
                "The number of ingredients.",
                "The instructions for making the recipe."
            ],
        )

    def _simulate_answer(self) -> dict:
        """Simulate an answer for the question."""
        return {
            "answer": self._get_default_answer(),
            "comment": None
        }


if __name__ == "__main__":
    q = QuestionDict.example()
    print(q.to_dict())<|MERGE_RESOLUTION|>--- conflicted
+++ resolved
@@ -195,25 +195,6 @@
         if isinstance(response, str):
             # Try to find where the dictionary ends and comment begins
             try:
-<<<<<<< HEAD
-                dict_match = re.match(r'(\{.*?\})(.*)', response.strip())
-                if dict_match:
-                    dict_str, comment = dict_match.groups()
-                    try:
-                        answer_dict = ast.literal_eval(dict_str)
-                        comment_text = comment.strip()
-                        if verbose:
-                            print(f"Extracted comment: '{comment_text}'")
-                        response = {
-                            "answer": answer_dict,
-                            "comment": comment_text if comment_text else None,
-                            "generated_tokens": response  # Store original response as generated tokens
-                        }
-                    except (ValueError, SyntaxError):
-                        pass
-            except Exception:
-                pass
-=======
                 # Find the first opening brace
                 response_str = response.strip()
                 if response_str.startswith('{'):
@@ -248,7 +229,7 @@
             except Exception as e:
                 if verbose:
                     print(f"Exception during dictionary parsing: {e}")
->>>>>>> f1c8a42b
+
 
         # Continue with existing fix logic
         if "answer" not in response or not isinstance(response["answer"], dict):
