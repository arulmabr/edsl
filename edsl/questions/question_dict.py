--- conflicted
+++ resolved
@@ -76,10 +76,6 @@
     field_definitions = {}
     if len(value_types) == 0:
         value_types = ["str"] * len(answer_keys)  # Default to str if no types provided
-<<<<<<< HEAD
-
-=======
->>>>>>> 57931d2e
     for key, t_str in zip(answer_keys, value_types):
         python_type = _parse_type_string(t_str)
         field_definitions[key] = (python_type, Field(...))
@@ -200,21 +196,6 @@
         if isinstance(response, str):
             # Try to find where the dictionary ends and comment begins
             try:
-<<<<<<< HEAD
-                dict_match = re.match(r"(\{.*?\})(.*)", response.strip())
-                if dict_match:
-                    dict_str, comment = dict_match.groups()
-                    try:
-                        answer_dict = ast.literal_eval(dict_str)
-                        response = {
-                            "answer": answer_dict,
-                            "comment": comment.strip() if comment.strip() else None,
-                        }
-                    except (ValueError, SyntaxError):
-                        pass
-            except Exception:
-                pass
-=======
                 # Find the first opening brace
                 response_str = response.strip()
                 if response_str.startswith("{"):
@@ -251,7 +232,6 @@
             except Exception as e:
                 if verbose:
                     print(f"Exception during dictionary parsing: {e}")
->>>>>>> 57931d2e
 
         # Continue with existing fix logic
         if "answer" not in response or not isinstance(response["answer"], dict):
@@ -415,13 +395,9 @@
                     except (ValueError, TypeError):
                         pass
 
-<<<<<<< HEAD
-                elif type_str.startswith("list[") and not isinstance(value, list):
-=======
                 elif (
                     type_str.startswith("list[") or type_str == "list"
                 ) and not isinstance(value, list):
->>>>>>> 57931d2e
                     # Try to convert string to list by splitting
                     if isinstance(value, str):
                         items = [item.strip() for item in value.split(",")]
@@ -442,12 +418,8 @@
         fixed_response = {
             "answer": fixed_answer,
             "comment": response.get("comment"),
-<<<<<<< HEAD
-            "generated_tokens": response.get("generated_tokens"),
-=======
             "generated_tokens": response.get("generated_tokens")
             or response,  # Ensure generated_tokens is captured
->>>>>>> 57931d2e
         }
 
         try:
