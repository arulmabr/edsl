--- conflicted
+++ resolved
@@ -3,7 +3,7 @@
 from __future__ import annotations
 from abc import ABC, abstractmethod
 from rich.table import Table
-from typing import Any, Type, Optional, List
+from typing import Any, Type, Optional, List, Callable
 import copy
 
 from edsl.exceptions import (
@@ -112,7 +112,7 @@
     @classmethod
     def applicable_prompts(
         cls, model: Optional[str] = None
-    ) -> list[type["PromptBase"]]:
+    ) -> list[type['PromptBase']]:
         """Get the prompts that are applicable to the question type.
 
         :param model: The language model to use.
@@ -145,11 +145,7 @@
             if isinstance(value, str):
                 txt += value
             elif isinstance(value, list):
-<<<<<<< HEAD
-                txt += " ".join(str(value))
-=======
                 txt += "".join(str(value))
->>>>>>> 59cb5744
         return txt
 
     @property
