--- conflicted
+++ resolved
@@ -502,8 +502,7 @@
             f"'{type(self).__name__}' object has no attribute '{name}'"
         )
 
-<<<<<<< HEAD
-=======
+
     def __getstate__(self):
         state = self.__dict__.copy()
         # Include any additional state that needs to be serialized
@@ -515,7 +514,6 @@
         if "_traits" not in self.__dict__:
             self._traits = {}
 
->>>>>>> ee77b068
     def print(self) -> None:
         from rich import print_json
         import json
