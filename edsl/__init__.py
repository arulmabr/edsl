--- conflicted
+++ resolved
@@ -124,11 +124,10 @@
 # Now that all modules are loaded, configure logging from the config
 logger.configure_from_config()
 
-<<<<<<< HEAD
 
-from edsl.base.base_exception import BaseException
+# Installs a custom exception handling routine for edsl exceptions
+from .base.base_exception import BaseException
 BaseException.install_exception_hook()
-=======
+
 # Log the total number of items in __all__ for debugging
 logger.debug(f"EDSL initialization complete with {len(__all__)} items in __all__")
->>>>>>> 782d8ff6
