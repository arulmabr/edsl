--- conflicted
+++ resolved
@@ -35,10 +35,6 @@
 from edsl.data.CacheHandler import set_session_cache, unset_session_cache
 from edsl.shared import shared_globals
 from edsl.jobs import Jobs
-<<<<<<< HEAD
 from edsl.notebooks import Notebook
 from edsl.coop.coop import Coop
-=======
-from edsl.coop.coop import Coop
-from edsl.conjure.Conjure import Conjure
->>>>>>> 0a757739
+from edsl.conjure.Conjure import Conjure