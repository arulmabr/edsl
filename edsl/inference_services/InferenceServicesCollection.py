--- conflicted
+++ resolved
@@ -20,12 +20,6 @@
         try:
             service_models = service.available()
         except Exception as e:
-<<<<<<< HEAD
-            # warnings.warn(
-            #     f"Error getting models for {service._inference_service_}. Relying on cache.",
-            #     UserWarning,
-            # )
-=======
             warnings.warn(
                 f"""Error getting models for {service._inference_service_}. 
                 Check that you have properly stored your Expected Parrot API key and activated remote inference, or stored your own API keys for the language models that you want to use.
@@ -33,7 +27,6 @@
                 Relying on cache.""",
                 UserWarning,
             )
->>>>>>> 94256d1d
             from edsl.inference_services.models_available_cache import models_available
 
             service_models = models_available.get(service._inference_service_, [])
